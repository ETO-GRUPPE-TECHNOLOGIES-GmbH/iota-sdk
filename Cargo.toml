--- conflicted
+++ resolved
@@ -1,11 +1,7 @@
 [package]
 name = "iota-lib-rs"
 edition = '2018'
-<<<<<<< HEAD
-version = "0.0.34"
-=======
 version = "0.1.0"
->>>>>>> 3a1a6eca
 authors = ["Nathan Jaremko <nathan@jaremko.ca>"]
 license = "MIT"
 readme = "README.md"
@@ -13,18 +9,10 @@
 repository = "https://github.com/njaremko/iota-lib-rs"
 homepage = "https://github.com/njaremko/iota-lib-rs"
 documentation = "https://docs.rs/iota-lib-rs"
-description = "A rust implementation of the IOTA API"
-<<<<<<< HEAD
+categories = ["asynchronous"]
 
 [lib]
 name = "iota_lib_rs"
-
-[badges]
-travis-ci = { repository = "njaremko/iota-lib-rs", branch = "master" }
-appveyor = { repository = "njaremko/iota-lib-rs", branch = "master" }
-=======
-categories = ["asynchronous"]
->>>>>>> 3a1a6eca
 
 [dependencies]
 crossbeam = "0.5"
