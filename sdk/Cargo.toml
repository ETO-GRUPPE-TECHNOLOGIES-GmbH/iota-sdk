[package]
name = "iota-sdk"
version = "1.1.5"
authors = ["IOTA Stiftung"]
edition = "2021"
description = "The IOTA SDK provides developers with a seamless experience to develop on IOTA by providing account abstractions and clients to interact with node APIs."
documentation = "https://wiki.iota.org"
homepage = "https://www.iota.org/"
repository = "https://github.com/iotaledger/iota-sdk"
readme = "README.md"
license = "Apache-2.0"
keywords = ["iota", "tangle", "sdk", "client", "wallet"]
categories = ["cryptography::cryptocurrencies"]

[package.metadata.docs.rs]
all-features = true
rustdoc-args = ["--cfg", "docsrs"]

[dependencies]
# Mandatory dependencies
bech32 = { version = "0.9.1", default-features = false }
bitflags = { version = "2.4.2", default-features = false }
bytemuck = { version = "1.14.3", default-features = false }
cfg-if = { version = "1.0.0", default-features = false }
derive_more = { version = "0.99.17", default-features = false, features = [
    "from",
    "as_ref",
    "deref",
    "deref_mut",
    "display",
] }
getset = { version = "0.1.2", default-features = false }
hashbrown = { version = "0.14.3", default-features = false, features = [
    "ahash",
    "inline-more",
] }
hex = { version = "0.4.3", default-features = false }
iota-crypto = { version = "0.23.1", default-features = false, features = [
    "blake2b",
    "ed25519",
    "secp256k1",
    "ternary_encoding",
] }
iterator-sorted = { version = "0.2.0", default-features = false }
itertools = { version = "0.12.1", default-features = false, features = [
    "use_alloc",
] }
packable = { version = "0.8.3", default-features = false, features = [
    "primitive-types",
] }
prefix-hex = { version = "0.7.1", default-features = false, features = [
    "primitive-types",
] }
primitive-types = { version = "0.12.2", default-features = false }
serde = { version = "1.0.196", default-features = false, features = ["derive"] }
serde_json = { version = "1.0.113", default-features = false, features = [
    "alloc",
] }

# Optional dependencies

anymap3 = { version = "1.0.0", default-features = false, optional = true, features = [
    "std",
] }
async-trait = { version = "0.1.77", default-features = false, optional = true }
bs58 = { version = "0.5.0", default-features = false, optional = true }
fern-logger = { version = "0.5.0", default-features = false, optional = true }
futures = { version = "0.3.30", default-features = false, features = [
    "thread-pool",
], optional = true }
heck = { version = "0.4.1", default-features = false, optional = true }
instant = { version = "0.1.12", default-features = false, optional = true }
iota-ledger-nano = { version = "1.0.1", default-features = false, optional = true }
<<<<<<< HEAD
iota_stronghold = { version = "2.0.0", default-features = false, optional = true }
jammdb = { version = "0.11.0", default-features = false, optional = true }
=======
iota_stronghold = { version = "2.1.0", default-features = false, optional = true }
>>>>>>> 4858b95b
log = { version = "0.4.20", default-features = false, optional = true }
num_cpus = { version = "1.16.0", default-features = false, optional = true }
once_cell = { version = "1.19.0", default-features = false, optional = true }
rand = { version = "0.8.5", default-features = false, features = [
    "min_const_gen",
], optional = true }
regex = { version = "1.10.3", default-features = false, features = [
    "unicode-perl",
], optional = true }
reqwest = { version = "0.11.24", default-features = false, features = [
    "json",
], optional = true }
rocksdb = { version = "0.21.0", default-features = false, features = [
    "lz4",
], optional = true }
rumqttc = { version = "0.23.0", default-features = false, features = [
    "websocket",
], optional = true }
serde_repr = { version = "0.1.18", default-features = false, optional = true }
thiserror = { version = "1.0.57", default-features = false, optional = true }
time = { version = "0.3.34", default-features = false, features = [
    "serde",
    "macros",
], optional = true }
url = { version = "2.5.0", default-features = false, features = [
    "serde",
], optional = true }
zeroize = { version = "1.7.0", default-features = false, features = [
    "zeroize_derive",
], optional = true }

[target.'cfg(not(target_family = "wasm"))'.dependencies]
tokio = { version = "1.36.0", default-features = false, features = [
    "macros",
    "rt-multi-thread",
    "time",
    "sync",
], optional = true }

[target.'cfg(target_family = "wasm")'.dependencies]
gloo-storage = { version = "0.3.0", default-features = false, optional = true }
gloo-timers = { version = "0.3.0", default-features = false, features = [
    "futures",
] }
instant = { version = "0.1.12", default-features = false, features = [
    "wasm-bindgen",
], optional = true }
lazy_static = { version = "1.4.0", default-features = false }
tokio = { version = "1.36.0", default-features = false, features = [
    "macros",
    "rt",
    "time",
    "sync",
], optional = true }
wasm-bindgen-futures = { version = "0.4.41", default-features = false, optional = true }

[dev-dependencies]
iota-sdk = { path = ".", default-features = false, features = ["rand"] }
pretty_assertions = { version = "1.4.0", default-features = false, features = [
    "alloc",
] }

dotenvy = { version = "0.15.7", default-features = false }
fern-logger = { version = "0.5.0", default-features = false }
tokio = { version = "1.36.0", default-features = false, features = [
    "macros",
    "rt",
    "rt-multi-thread",
    "time",
    "sync",
    "fs",
] }

[features]
default = ["client", "wallet", "tls"]

events = []
irc_27 = ["url", "serde"]
irc_30 = ["url", "serde"]
jammdb = ["dep:jammdb", "storage"]
ledger_nano = ["iota-ledger-nano"]
mqtt = ["std", "tls", "regex", "rumqttc", "dep:once_cell"]
participation = ["storage"]
pow = ["std", "num_cpus", "iota-crypto/curl-p"]
rand = ["dep:rand"]
rocksdb = ["dep:rocksdb", "storage"]
serde = [
    "serde_repr",
    "hashbrown/serde",
    "packable/serde",
    "primitive-types/serde_no_std",
    "zeroize?/serde",
]
std = [
    "packable/std",
    "prefix-hex/std",
    "primitive-types/std",
    "bech32/std",
    "bitflags/std",
    "rand?/std_rng",
    "regex?/std",
    "iota_stronghold?/std",
    "iota-crypto/std",
    "once_cell?/std",
    "itertools/use_std",
]
storage = [
    "iota-crypto/chacha",
    "dep:time",
    "dep:anymap3",
    "dep:once_cell",
    "dep:heck",
]
stronghold = [
    "iota_stronghold",
    "iota-crypto/chacha",
    "dep:time",
    "dep:anymap3",
    "dep:once_cell",
    "dep:heck",
]
tls = ["reqwest?/rustls-tls", "rumqttc?/use-rustls"]
private_key_secret_manager = ["bs58"]

client = [
    "pow",
    "tokio",
    "zeroize",
    "url",
    "reqwest",
    "async-trait",
    "log",
    "thiserror",
    "futures",
    "serde",
    "instant",
    "iota-crypto/bip39",
    "iota-crypto/bip39-en",
    "iota-crypto/slip10",
    "iota-crypto/keccak",
    "iota-crypto/bip44",
    "iota-crypto/random",
]
wallet = ["client"]

# Ed25519 Examples

[[example]]
name = "sign_and_verify_ed25519"
path = "examples/how_tos/sign_and_verify_ed25519/sign_ed25519.rs"
required-features = ["wallet", "stronghold"]

[[example]]
name = "verify_ed25519_signature"
path = "examples/how_tos/sign_and_verify_ed25519/verify_ed25519_signature.rs"

# Accounts and Addresses Examples

[[example]]
name = "create_mnemonic"
path = "examples/how_tos/accounts_and_addresses/create_mnemonic.rs"
required-features = ["client"]

[[example]]
name = "create_account"
path = "examples/how_tos/accounts_and_addresses/create_account.rs"
required-features = ["rocksdb", "stronghold"]

[[example]]
name = "list_accounts"
path = "examples/how_tos/accounts_and_addresses/list_accounts.rs"
required-features = ["rocksdb", "stronghold"]

[[example]]
name = "check_balance"
path = "examples/how_tos/accounts_and_addresses/check_balance.rs"
required-features = ["rocksdb", "stronghold"]

[[example]]
name = "list_addresses"
path = "examples/how_tos/accounts_and_addresses/list_addresses.rs"
required-features = ["rocksdb", "stronghold"]

[[example]]
name = "create_address"
path = "examples/how_tos/accounts_and_addresses/create_address.rs"
required-features = ["rocksdb", "stronghold"]

[[example]]
name = "list_transactions"
path = "examples/how_tos/accounts_and_addresses/list_transactions.rs"
required-features = ["rocksdb", "stronghold"]

[[example]]
name = "list_outputs"
path = "examples/how_tos/accounts_and_addresses/list_outputs.rs"
required-features = ["rocksdb", "stronghold"]

[[example]]
name = "consolidate_outputs"
path = "examples/how_tos/accounts_and_addresses/consolidate_outputs.rs"
required-features = ["wallet", "stronghold"]

# Simple Transaction Examples

[[example]]
name = "request_funds"
path = "examples/how_tos/simple_transaction/request_funds.rs"
required-features = ["rocksdb", "stronghold"]

[[example]]
name = "simple_transaction"
path = "examples/how_tos/simple_transaction/simple_transaction.rs"
required-features = ["rocksdb", "stronghold"]

# Advanced Transactions Examples

[[example]]
name = "send_micro_transaction"
path = "examples/how_tos/advanced_transactions/send_micro_transaction.rs"
required-features = ["rocksdb", "stronghold"]

[[example]]
name = "advanced_transaction"
path = "examples/how_tos/advanced_transactions/advanced_transaction.rs"
required-features = ["rocksdb", "stronghold"]

[[example]]
name = "claim_transaction"
path = "examples/how_tos/advanced_transactions/claim_transaction.rs"
required-features = ["rocksdb", "stronghold"]

# NFT Collection Examples

[[example]]
name = "mint_issuer_nft"
path = "examples/how_tos/nft_collection/00_mint_issuer_nft.rs"
required-features = ["wallet", "storage", "stronghold"]

[[example]]
name = "mint_collection_nft"
path = "examples/how_tos/nft_collection/01_mint_collection_nft.rs"
required-features = ["wallet", "stronghold", "irc_27"]

# Native Tokens Examples

[[example]]
name = "create_native_token"
path = "examples/how_tos/native_tokens/create.rs"
required-features = ["rocksdb", "stronghold"]

[[example]]
name = "destroy_foundry"
path = "examples/how_tos/native_tokens/destroy_foundry.rs"
required-features = ["rocksdb", "stronghold"]

[[example]]
name = "burn_native_token"
path = "examples/how_tos/native_tokens/burn.rs"
required-features = ["rocksdb", "stronghold"]

[[example]]
name = "melt_native_token"
path = "examples/how_tos/native_tokens/melt.rs"
required-features = ["rocksdb", "stronghold"]

[[example]]
name = "mint_native_token"
path = "examples/how_tos/native_tokens/mint.rs"
required-features = ["rocksdb", "stronghold"]

[[example]]
name = "send_native_tokens"
path = "examples/how_tos/native_tokens/send.rs"
required-features = ["rocksdb", "stronghold"]

# Alias wallet example

[[example]]
name = "alias_wallet_request_funds"
path = "examples/how_tos/alias_wallet/request_funds.rs"
required-features = ["rocksdb", "stronghold"]

[[example]]
name = "alias_wallet_transaction"
path = "examples/how_tos/alias_wallet/transaction.rs"
required-features = ["rocksdb", "stronghold"]

[[example]]
name = "create_alias"
path = "examples/how_tos/alias/create.rs"
required-features = ["wallet", "stronghold"]

[[example]]
name = "destroy_alias"
path = "examples/how_tos/alias/destroy.rs"
required-features = ["wallet", "stronghold"]

[[example]]
name = "state_transition"
path = "examples/how_tos/alias/state_transition.rs"
required-features = ["wallet", "stronghold"]

[[example]]
name = "governance_transition"
path = "examples/how_tos/alias/governance_transition.rs"
required-features = ["wallet", "stronghold"]

# Outputs

[[example]]
name = "output_unlock_conditions"
path = "examples/how_tos/outputs/unlock_conditions.rs"
required-features = ["client"]

[[example]]
name = "output_features"
path = "examples/how_tos/outputs/features.rs"
required-features = ["client"]

# Client Examples

[[example]]
name = "get_health"
path = "examples/how_tos/client/get_health.rs"

[[example]]
name = "get_info"
path = "examples/how_tos/client/get_info.rs"
required-features = ["serde"]

[[example]]
name = "get_outputs"
path = "examples/how_tos/client/get_outputs.rs"

# Block examples

[[example]]
name = "block_no_payload"
path = "examples/client/block/00_block_no_payload.rs"
required-features = ["client"]

[[example]]
name = "block_confirmation_time"
path = "examples/client/block/01_block_confirmation_time.rs"
required-features = ["client"]

[[example]]
name = "block_custom_parents"
path = "examples/client/block/02_block_custom_parents.rs"
required-features = ["client"]

[[example]]
name = "block_custom_payload"
path = "examples/client/block/03_block_custom_payload.rs"
required-features = ["client"]

[[example]]
name = "block_tagged_data"
path = "examples/client/block/04_block_tagged_data.rs"
required-features = ["client"]

[[example]]
name = "custom_inputs"
path = "examples/client/block/custom_inputs.rs"
required-features = ["client"]

[[example]]
name = "output"
path = "examples/client/block/output.rs"
required-features = ["client"]

[[example]]
name = "transaction"
path = "examples/client/block/transaction.rs"
required-features = ["client"]

# High Level examples

[[example]]
name = "address_consolidation"
path = "examples/client/high_level/consolidation.rs"
required-features = ["client"]

[[example]]
name = "inputs_from_transaction_id"
path = "examples/client/high_level/inputs_from_transaction_id.rs"
required-features = ["client"]

[[example]]
name = "search_address"
path = "examples/client/high_level/search_address.rs"
required-features = ["client"]

# Node API core examples

[[example]]
name = "node_api_core_get_routes"
path = "examples/client/node_api_core/01_get_routes.rs"
required-features = ["client"]

[[example]]
name = "node_api_core_get_tips"
path = "examples/client/node_api_core/03_get_tips.rs"
required-features = ["client"]

[[example]]
name = "node_api_core_post_block"
path = "examples/client/node_api_core/04_post_block.rs"
required-features = ["client"]

[[example]]
name = "node_api_core_post_block_raw"
path = "examples/client/node_api_core/05_post_block_raw.rs"
required-features = ["client"]

[[example]]
name = "node_api_core_get_block"
path = "examples/client/node_api_core/06_get_block.rs"
required-features = ["client"]

[[example]]
name = "node_api_core_get_block_raw"
path = "examples/client/node_api_core/07_get_block_raw.rs"
required-features = ["client"]

[[example]]
name = "node_api_core_get_block_metadata"
path = "examples/client/node_api_core/08_get_block_metadata.rs"
required-features = ["client"]

[[example]]
name = "node_api_core_get_output"
path = "examples/client/node_api_core/09_get_output.rs"
required-features = ["client"]

[[example]]
name = "node_api_core_get_output_raw"
path = "examples/client/node_api_core/10_get_output_raw.rs"
required-features = ["client"]

[[example]]
name = "node_api_core_get_output_metadata"
path = "examples/client/node_api_core/11_get_output_metadata.rs"
required-features = ["client"]

[[example]]
name = "node_api_core_get_receipts"
path = "examples/client/node_api_core/12_get_receipts.rs"
required-features = ["client"]

[[example]]
name = "node_api_core_get_receipts_migrated_at"
path = "examples/client/node_api_core/13_get_receipts_migrated_at.rs"
required-features = ["client"]

[[example]]
name = "node_api_core_get_treasury"
path = "examples/client/node_api_core/14_get_treasury.rs"
required-features = ["client"]

[[example]]
name = "node_api_core_get_included_block"
path = "examples/client/node_api_core/15_get_included_block.rs"
required-features = ["client"]

[[example]]
name = "node_api_core_get_included_block_raw"
path = "examples/client/node_api_core/16_get_included_block_raw.rs"
required-features = ["client"]

[[example]]
name = "node_api_core_get_milestone_by_id"
path = "examples/client/node_api_core/17_get_milestone_by_id.rs"
required-features = ["client"]

[[example]]
name = "node_api_core_get_milestone_by_id_raw"
path = "examples/client/node_api_core/18_get_milestone_by_id_raw.rs"
required-features = ["client"]

[[example]]
name = "node_api_core_get_utxo_changes_by_id"
path = "examples/client/node_api_core/19_get_utxo_changes_by_id.rs"
required-features = ["client"]

[[example]]
name = "node_api_core_get_milestone_by_index"
path = "examples/client/node_api_core/20_get_milestone_by_index.rs"
required-features = ["client"]

[[example]]
name = "node_api_core_get_milestone_by_index_raw"
path = "examples/client/node_api_core/21_get_milestone_by_index_raw.rs"
required-features = ["client"]

[[example]]
name = "node_api_core_get_utxo_changes_by_index"
path = "examples/client/node_api_core/22_get_utxo_changes_by_index.rs"
required-features = ["client"]

# Node API indexer examples

[[example]]
name = "node_api_indexer_get_alias_output"
path = "examples/client/node_api_indexer/01_get_alias_output.rs"
required-features = ["client"]

[[example]]
name = "node_api_indexer_get_alias_outputs"
path = "examples/client/node_api_indexer/02_get_alias_outputs.rs"
required-features = ["client"]

[[example]]
name = "node_api_indexer_get_foundry_output"
path = "examples/client/node_api_indexer/03_get_foundry_output.rs"
required-features = ["client"]

[[example]]
name = "node_api_indexer_get_foundry_outputs"
path = "examples/client/node_api_indexer/04_get_foundry_outputs.rs"
required-features = ["client"]

[[example]]
name = "node_api_indexer_get_nft_output"
path = "examples/client/node_api_indexer/05_get_nft_output.rs"
required-features = ["client"]

[[example]]
name = "node_api_indexer_get_nft_outputs"
path = "examples/client/node_api_indexer/06_get_nft_outputs.rs"
required-features = ["client"]

[[example]]
name = "node_api_indexer_get_random_basic_outputs"
path = "examples/client/node_api_indexer/07_get_random_basic_outputs.rs"
required-features = ["client"]

#######

[[example]]
name = "01_generate_addresses"
path = "examples/client/01_generate_addresses.rs"
required-features = ["client"]

[[example]]
name = "02_address_balance"
path = "examples/client/02_address_balance.rs"
required-features = ["client"]

[[example]]
name = "07_mqtt"
path = "examples/client/07_mqtt.rs"
required-features = ["client", "mqtt"]

[[example]]
name = "client_config"
path = "examples/client/client_config.rs"
required-features = ["client"]

[[example]]
name = "custom_remainder_address"
path = "examples/client/custom_remainder_address.rs"
required-features = ["client"]

[[example]]
name = "get_block"
path = "examples/client/get_block.rs"
required-features = ["client"]

[[example]]
name = "client_getting_started"
path = "examples/client/getting_started.rs"
required-features = ["client"]

[[example]]
name = "ledger_nano"
path = "examples/client/ledger_nano.rs"
required-features = ["client", "ledger_nano"]

[[example]]
name = "ledger_nano_transaction"
path = "examples/client/ledger_nano_transaction.rs"
required-features = ["client", "ledger_nano"]

[[example]]
name = "client_logger"
path = "examples/client/logger.rs"
required-features = ["client"]

[[example]]
name = "stronghold"
path = "examples/client/stronghold.rs"
required-features = ["client", "stronghold"]

[[example]]
name = "0_address_generation"
path = "examples/client/offline_signing/0_address_generation.rs"
required-features = ["client"]

[[example]]
name = "1_transaction_preparation"
path = "examples/client/offline_signing/1_transaction_preparation.rs"
required-features = ["client"]

[[example]]
name = "2_transaction_signing"
path = "examples/client/offline_signing/2_transaction_signing.rs"
required-features = ["client"]

[[example]]
name = "3_send_block"
path = "examples/client/offline_signing/3_send_block.rs"
required-features = ["client"]

[[example]]
name = "all"
path = "examples/client/output/all.rs"
required-features = ["client"]

[[example]]
name = "all_automatic_input_selection"
path = "examples/client/output/all_automatic_input_selection.rs"
required-features = ["client"]

[[example]]
name = "alias"
path = "examples/client/output/alias.rs"
required-features = ["client"]

[[example]]
name = "build_alias_output"
path = "examples/client/output/build_alias_output.rs"
required-features = ["client"]

[[example]]
name = "build_nft_output"
path = "examples/client/output/build_nft_output.rs"
required-features = ["client"]

[[example]]
name = "recursive_alias"
path = "examples/client/output/recursive_alias.rs"
required-features = ["client"]

[[example]]
name = "basic"
path = "examples/client/output/basic.rs"
required-features = ["client"]

[[example]]
name = "build_basic_output"
path = "examples/client/output/build_basic_output.rs"
required-features = ["client"]

[[example]]
name = "expiration"
path = "examples/client/output/expiration.rs"
required-features = ["client"]

[[example]]
name = "foundry"
path = "examples/client/output/foundry.rs"
required-features = ["client"]

[[example]]
name = "micro_transaction"
path = "examples/client/output/micro_transaction.rs"
required-features = ["client"]

[[example]]
name = "native_tokens"
path = "examples/client/output/native_tokens.rs"
required-features = ["client"]

[[example]]
name = "nft"
path = "examples/client/output/nft.rs"
required-features = ["client"]

[[example]]
name = "participation"
path = "examples/client/participation.rs"
required-features = ["client", "participation"]

[[example]]
name = "quorum"
path = "examples/client/quorum.rs"
required-features = ["client"]

[[example]]
name = "send_all"
path = "examples/client/send_all.rs"
required-features = ["client"]

[[example]]
name = "client_split_funds"
path = "examples/client/split_funds.rs"
required-features = ["client"]

[[example]]
name = "tagged_data_to_utf8"
path = "examples/client/tagged_data_to_utf8.rs"
required-features = ["client"]

### Wallet

[[example]]
name = "wallet_getting_started"
path = "examples/wallet/getting_started.rs"
required-features = ["stronghold"]

[[example]]
name = "0_generate_addresses"
path = "examples/wallet/offline_signing/0_generate_addresses.rs"
required-features = ["wallet", "storage", "stronghold"]

[[example]]
name = "1_prepare_transaction"
path = "examples/wallet/offline_signing/1_prepare_transaction.rs"
required-features = ["wallet", "storage"]

[[example]]
name = "2_sign_transaction"
path = "examples/wallet/offline_signing/2_sign_transaction.rs"
required-features = ["wallet", "stronghold"]

[[example]]
name = "3_send_transaction"
path = "examples/wallet/offline_signing/3_send_transaction.rs"
required-features = ["wallet", "storage"]

[[example]]
name = "mint_nft"
path = "examples/how_tos/nfts/mint_nft.rs"
required-features = ["wallet", "stronghold", "irc_27"]

[[example]]
name = "send_nft"
path = "examples/how_tos/nfts/send_nft.rs"
required-features = ["wallet", "stronghold"]

[[example]]
name = "burn_nft"
path = "examples/how_tos/nfts/burn_nft.rs"
required-features = ["wallet", "stronghold"]

[[example]]
name = "check_unlock_conditions"
path = "examples/wallet/17_check_unlock_conditions.rs"
required-features = ["wallet", "storage"]

[[example]]
name = "accounts"
path = "examples/wallet/accounts.rs"
required-features = ["wallet", "storage"]

[[example]]
name = "background_syncing"
path = "examples/wallet/background_syncing.rs"
required-features = ["wallet", "storage"]

[[example]]
name = "events"
path = "examples/wallet/events.rs"
required-features = ["wallet", "events"]

[[example]]
name = "wallet_ledger_nano"
path = "examples/wallet/ledger_nano.rs"
required-features = ["wallet", "ledger_nano"]

[[example]]
name = "wallet_participation"
path = "examples/wallet/participation.rs"
required-features = ["wallet", "participation"]

[[example]]
name = "logger"
path = "examples/wallet/logger.rs"
required-features = ["wallet", "storage"]

[[example]]
name = "recover_accounts"
path = "examples/wallet/recover_accounts.rs"
required-features = ["wallet", "storage"]

[[example]]
name = "spammer"
path = "examples/wallet/spammer.rs"
required-features = ["wallet"]

[[example]]
name = "split_funds"
path = "examples/wallet/split_funds.rs"
required-features = ["wallet", "storage"]

[[example]]
name = "storage"
path = "examples/wallet/storage.rs"
required-features = ["wallet", "storage"]

[[example]]
name = "wallet"
path = "examples/wallet/wallet.rs"
required-features = ["wallet", "storage"]

[[example]]
name = "migrate_stronghold_snapshot_v2_to_v3"
path = "examples/wallet/migrate_stronghold_snapshot_v2_to_v3.rs"
required-features = ["stronghold"]

# Allowed only for examples, denied again in lib.rs
[lints.clippy]
expect_fun_call = "allow"
single_element_loop = "allow"<|MERGE_RESOLUTION|>--- conflicted
+++ resolved
@@ -71,12 +71,8 @@
 heck = { version = "0.4.1", default-features = false, optional = true }
 instant = { version = "0.1.12", default-features = false, optional = true }
 iota-ledger-nano = { version = "1.0.1", default-features = false, optional = true }
-<<<<<<< HEAD
-iota_stronghold = { version = "2.0.0", default-features = false, optional = true }
+iota_stronghold = { version = "2.1.0", default-features = false, optional = true }
 jammdb = { version = "0.11.0", default-features = false, optional = true }
-=======
-iota_stronghold = { version = "2.1.0", default-features = false, optional = true }
->>>>>>> 4858b95b
 log = { version = "0.4.20", default-features = false, optional = true }
 num_cpus = { version = "1.16.0", default-features = false, optional = true }
 once_cell = { version = "1.19.0", default-features = false, optional = true }
