--- conflicted
+++ resolved
@@ -24,10 +24,5 @@
 tokio = { version = "1.1", features = ["macros"] }
 
 [features]
-<<<<<<< HEAD
-default = ["mqtt"]
 mqtt = ["iota-client/mqtt"]
-storage = ["iota-client/storage"]
-=======
-mqtt = ["iota-client/mqtt"]
->>>>>>> 7f9f9459
+storage = ["iota-client/storage"]