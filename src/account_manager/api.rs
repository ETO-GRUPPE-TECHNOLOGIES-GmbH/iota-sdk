--- conflicted
+++ resolved
@@ -3,10 +3,6 @@
 use crate::client::{with_client, ClientOptions};
 use crate::transaction::{Transaction, Transfer};
 use bee_crypto::ternary::Hash;
-<<<<<<< HEAD
-=======
-use iota::Client;
->>>>>>> 3ead3d01
 
 /// Syncs addresses with the tangle.
 /// The method ensures that the wallet local state has all used addresses plus an unused address.
@@ -29,32 +25,15 @@
   address_index: u64,
   gap_limit: Option<u64>,
 ) -> crate::Result<(Vec<Address>, Vec<Hash>)> {
-<<<<<<< HEAD
   let addresses = account.addresses();
   let transactions = account.transactions();
   let latest_address = account.latest_address();
   with_client(account.client_options(), |client| {
     for transaction in transactions {}
     for address in addresses {}
-    client.balance();
+    // TODO add seed here
+    // client.balance();
   });
-=======
-  let accounts = crate::storage::get_adapter()?.get_all()?;
-  let accounts = crate::storage::parse_accounts(&accounts)?;
-
-  for account in accounts {
-    let addresses = account.addresses();
-    let transactions = account.transactions();
-    let latest_address = account.latest_address();
-    with_client(account.client_options(), |client| {
-      for transaction in transactions {}
-      for address in addresses {}
-      // TODO add seed here
-      // client.get_balance();
-    })
-  }
-
->>>>>>> 3ead3d01
   unimplemented!()
 }
 
@@ -64,15 +43,14 @@
   account: &'a Account<'_>,
   new_transaction_hashes: Vec<Hash>,
 ) -> crate::Result<Vec<Transaction>> {
-<<<<<<< HEAD
   with_client(account.client_options(), |client| {
     for address in account.addresses() {
-      client.transactions().address(address.address().clone());
+      // TODO: implement this when iota.rs and wallet.rs uses the same bee-transaction
+      /*client
+      .find_transactions()
+      .addresses(&[address.address().clone()]);*/
     }
   });
-=======
-  client.find_transactions();
->>>>>>> 3ead3d01
   unimplemented!()
 }
 
