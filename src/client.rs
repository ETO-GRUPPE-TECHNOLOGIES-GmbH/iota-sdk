// Copyright 2021 IOTA Stiftung
// SPDX-License-Identifier: Apache-2.0

//! The Client module to connect through HORNET or Bee with API usages

use crate::{
    api::{
        miner::{ClientMiner, ClientMinerBuilder},
        ClientMessageBuilder, GetAddressesBuilder, GetBalanceBuilder,
    },
    builder::{ClientBuilder, NetworkInfo},
    constants::{DEFAULT_API_TIMEOUT, DEFAULT_TIPS_INTERVAL},
    error::{Error, Result},
    node_api::{
        high_level::{AddressBalance, GetAddressBuilder},
        indexer_api::query_parameters::QueryParameter,
    },
    node_manager::node::{Node, NodeAuth},
    signing::SignerHandle,
    utils::{
        bech32_to_hex, generate_mnemonic, hash_network, hex_public_key_to_bech32_address, hex_to_bech32,
        is_address_valid, mnemonic_to_hex_seed, mnemonic_to_seed, parse_bech32_address,
    },
};

use bee_message::{
    address::Address,
    input::{UtxoInput, INPUT_COUNT_MAX},
    output::{AliasId, FoundryId, NftId, OutputId},
    parent::Parents,
    payload::{transaction::TransactionId, Payload},
    Message, MessageBuilder, MessageId,
};
use bee_pow::providers::NonceProviderBuilder;
use bee_rest_api::types::{
    dtos::{LedgerInclusionStateDto, PeerDto, ReceiptDto},
    responses::{
        InfoResponse as NodeInfo, MessageMetadataResponse, MilestoneResponse, OutputResponse, TreasuryResponse,
        UtxoChangesResponse as MilestoneUTXOChanges,
    },
};
use crypto::keys::slip10::Seed;
use packable::PackableExt;

<<<<<<< HEAD
=======
use crate::builder::TIPS_INTERVAL;
#[cfg(feature = "wasm")]
use gloo_timers::future::TimeoutFuture;
#[cfg(feature = "mqtt")]
use rumqttc::AsyncClient as MqttClient;
#[cfg(feature = "mqtt")]
use tokio::sync::watch::{Receiver as WatchReceiver, Sender as WatchSender};
#[cfg(not(feature = "wasm"))]
use tokio::{
    runtime::Runtime,
    sync::broadcast::{Receiver, Sender},
    time::{sleep, Duration as TokioDuration},
};
>>>>>>> 798a552c
use url::Url;

use std::{
    collections::HashSet,
    ops::Range,
    str::FromStr,
    sync::{Arc, RwLock},
    time::Duration,
};

#[cfg(feature = "wasm")]
use gloo_timers::future::TimeoutFuture;
#[cfg(not(feature = "wasm"))]
use {
    crate::api::finish_pow,
    std::collections::HashMap,
    tokio::{
        runtime::Runtime,
        sync::broadcast::{Receiver, Sender},
        time::{sleep, Duration as TokioDuration},
    },
};
#[cfg(feature = "mqtt")]
use {
    crate::node_api::mqtt::{BrokerOptions, MqttEvent, MqttManager, TopicHandlerMap},
    rumqttc::AsyncClient as MqttClient,
    tokio::sync::watch::{Receiver as WatchReceiver, Sender as WatchSender},
};

/// NodeInfo wrapper which contains the nodeinfo and the url from the node (useful when multiple nodes are used)
#[derive(Debug, Serialize, Deserialize)]
pub struct NodeInfoWrapper {
    /// The returned nodeinfo
    pub nodeinfo: NodeInfo,
    /// The url from the node which returned the nodeinfo
    pub url: String,
}

/// An instance of the client using HORNET or Bee URI
// #[cfg_attr(feature = "wasm", derive(Clone))]
#[derive(Clone)]
pub struct Client {
    #[allow(dead_code)]
    #[cfg(not(feature = "wasm"))]
    pub(crate) runtime: Option<Arc<Runtime>>,
    /// Node manager
    pub(crate) node_manager: crate::node_manager::NodeManager,
    /// Flag to stop the node syncing
    #[cfg(not(feature = "wasm"))]
    pub(crate) sync_kill_sender: Option<Arc<Sender<()>>>,
    /// A MQTT client to subscribe/unsubscribe to topics.
    #[cfg(feature = "mqtt")]
    pub(crate) mqtt_client: Option<MqttClient>,
    #[cfg(feature = "mqtt")]
    pub(crate) mqtt_topic_handlers: Arc<tokio::sync::RwLock<TopicHandlerMap>>,
    #[cfg(feature = "mqtt")]
    pub(crate) broker_options: BrokerOptions,
    #[cfg(feature = "mqtt")]
    pub(crate) mqtt_event_channel: (Arc<WatchSender<MqttEvent>>, WatchReceiver<MqttEvent>),
    pub(crate) network_info: Arc<RwLock<NetworkInfo>>,
    /// HTTP request timeout.
    pub(crate) api_timeout: Duration,
    /// HTTP request timeout for remote PoW API call.
    pub(crate) remote_pow_timeout: Duration,
    #[allow(dead_code)] // not used for wasm
    /// pow_worker_count for local PoW.
    pub(crate) pow_worker_count: Option<usize>,
}

impl std::fmt::Debug for Client {
    fn fmt(&self, f: &mut std::fmt::Formatter<'_>) -> std::fmt::Result {
        let mut d = f.debug_struct("Client");
        d.field("node_manager", &self.node_manager);
        #[cfg(feature = "mqtt")]
        d.field("broker_options", &self.broker_options);
        d.field("network_info", &self.network_info).finish()
    }
}

impl Drop for Client {
    /// Gracefully shutdown the `Client`
    fn drop(&mut self) {
        #[cfg(not(feature = "wasm"))]
        if let Some(sender) = self.sync_kill_sender.take() {
            sender.send(()).expect("failed to stop syncing process");
        }

        #[cfg(not(feature = "wasm"))]
        if let Some(runtime) = self.runtime.take() {
            if let Ok(runtime) = Arc::try_unwrap(runtime) {
                runtime.shutdown_background()
            }
        }

        #[cfg(feature = "mqtt")]
        if let Some(mqtt_client) = self.mqtt_client.take() {
            std::thread::spawn(move || {
                // ignore errors in case the event loop was already dropped
                // .cancel() finishes the event loop right away
                let _ = crate::async_runtime::block_on(mqtt_client.cancel());
            })
            .join()
            .unwrap();
        }
    }
}

impl Client {
    /// Create the builder to instntiate the IOTA Client.
    pub fn builder() -> ClientBuilder {
        ClientBuilder::new()
    }

    /// Sync the node lists per node_sync_interval milliseconds
    #[cfg(not(feature = "wasm"))]
    pub(crate) fn start_sync_process(
        runtime: &Runtime,
        sync: Arc<RwLock<HashSet<Node>>>,
        nodes: HashSet<Node>,
        node_sync_interval: Duration,
        network_info: Arc<RwLock<NetworkInfo>>,
        mut kill: Receiver<()>,
    ) {
        let node_sync_interval = TokioDuration::from_nanos(
            node_sync_interval
                .as_nanos()
                .try_into()
                .unwrap_or(DEFAULT_TIPS_INTERVAL),
        );

        runtime.spawn(async move {
            loop {
                tokio::select! {
                    _ = async {
                            // delay first since the first `sync_nodes` call is made by the builder
                            // to ensure the node list is filled before the client is used
                            sleep(node_sync_interval).await;
                            Client::sync_nodes(&sync, &nodes, &network_info).await;
                    } => {}
                    _ = kill.recv() => {}
                }
            }
        });
    }

    #[cfg(not(feature = "wasm"))]
    pub(crate) async fn sync_nodes(
        sync: &Arc<RwLock<HashSet<Node>>>,
        nodes: &HashSet<Node>,
        network_info: &Arc<RwLock<NetworkInfo>>,
    ) {
        let mut synced_nodes = HashSet::new();
        let mut network_nodes: HashMap<String, Vec<(NodeInfo, Node)>> = HashMap::new();
        for node in nodes {
            // Put the healthy node url into the network_nodes
            if let Ok(info) = Client::get_node_info(&node.url.to_string(), None).await {
                if info.status.is_healthy {
                    match network_nodes.get_mut(&info.protocol.network_name) {
                        Some(network_id_entry) => {
                            network_id_entry.push((info, node.clone()));
                        }
                        None => match &network_info
                            .read()
                            .map_or(NetworkInfo::default().network, |info| info.network.clone())
                        {
                            Some(id) => {
                                if info.protocol.network_name.contains(id) {
                                    network_nodes
                                        .insert(info.protocol.network_name.clone(), vec![(info, node.clone())]);
                                }
                            }
                            None => {
                                network_nodes.insert(info.protocol.network_name.clone(), vec![(info, node.clone())]);
                            }
                        },
                    }
                }
            }
        }
        // Get network_id with the most nodes
        let mut most_nodes = ("network_id", 0);
        for (network_id, node) in network_nodes.iter() {
            if node.len() > most_nodes.1 {
                most_nodes.0 = network_id;
                most_nodes.1 = node.len();
            }
        }
        if let Some(nodes) = network_nodes.get(most_nodes.0) {
            for (info, node_url) in nodes.iter() {
                if let Ok(mut client_network_info) = network_info.write() {
                    client_network_info.network_id = hash_network(&info.protocol.network_name).ok();
                    // todo update protocol version
                    client_network_info.min_pow_score = info.protocol.min_pow_score;
                    client_network_info.bech32_hrp = info.protocol.bech32_hrp.clone();
                    if !client_network_info.local_pow {
                        if info.features.contains(&"PoW".to_string()) {
                            synced_nodes.insert(node_url.clone());
                        }
                    } else {
                        synced_nodes.insert(node_url.clone());
                    }
                }
            }
        }

        // Update the sync list
        if let Ok(mut sync) = sync.write() {
            *sync = synced_nodes;
        }
    }

    /// Get a node candidate from the synced node pool.
    pub async fn get_node(&self) -> Result<Node> {
        if let Some(primary_node) = &self.node_manager.primary_node {
            return Ok(primary_node.clone());
        }
        let pool = self.node_manager.nodes.clone();
        pool.into_iter().next().ok_or(Error::SyncedNodePoolEmpty)
    }

    /// Gets the miner to use based on the PoW setting
    pub async fn get_pow_provider(&self) -> ClientMiner {
        ClientMinerBuilder::new()
            .with_local_pow(self.get_local_pow().await)
            .finish()
    }

    /// Gets the network related information such as network_id and min_pow_score
    /// and if it's the default one, sync it first.
    pub async fn get_network_info(&self) -> Result<NetworkInfo> {
        let not_synced = self.network_info.read().map_or(true, |info| info.network_id.is_none());

        if not_synced {
            let info = self.get_info().await?.nodeinfo;
            let network_id = hash_network(&info.protocol.network_name).ok();
            {
                let mut client_network_info = self.network_info.write().map_err(|_| crate::Error::PoisonError)?;
                client_network_info.network_id = network_id;
                client_network_info.min_pow_score = info.protocol.min_pow_score;
                client_network_info.bech32_hrp = info.protocol.bech32_hrp;
            }
        }
        let res = self
            .network_info
            .read()
            .map_or(NetworkInfo::default(), |info| info.clone());
        Ok(res)
    }

    /// Gets the network id of the node we're connecting to.
    pub async fn get_network_id(&self) -> Result<u64> {
        let network_info = self.get_network_info().await?;
        network_info
            .network_id
            .ok_or(Error::MissingParameter("Missing network id."))
    }

    /// Gets the protocol version of the node we're connecting to.
    pub async fn get_protocol_version(&self) -> Result<u8> {
        let network_info = self.get_network_info().await?;
        network_info
            .protocol_version
            .ok_or(Error::MissingParameter("Missing protocol version."))
    }

    /// returns the bech32_hrp
    pub async fn get_bech32_hrp(&self) -> Result<String> {
        Ok(self.get_network_info().await?.bech32_hrp)
    }

    /// returns the min pow score
    pub async fn get_min_pow_score(&self) -> Result<f64> {
        Ok(self.get_network_info().await?.min_pow_score)
    }

    /// returns the tips interval
    pub async fn get_tips_interval(&self) -> u64 {
        self.network_info
            .read()
            .map_or(DEFAULT_TIPS_INTERVAL, |info| info.tips_interval)
    }

    /// returns if local pow should be used or not
    pub async fn get_local_pow(&self) -> bool {
        self.network_info
            .read()
            .map_or(NetworkInfo::default().local_pow, |info| info.local_pow)
    }

<<<<<<< HEAD
    pub(crate) fn get_timeout(&self) -> Duration {
        self.api_timeout
    }
    pub(crate) fn get_remote_pow_timeout(&self) -> Duration {
        self.remote_pow_timeout
=======
    /// returns the fallback_to_local_pow
    pub async fn get_fallback_to_local_pow(&self) -> bool {
        self.network_info
            .read()
            .map_or(NetworkInfo::default().fallback_to_local_pow, |info| {
                info.fallback_to_local_pow
            })
>>>>>>> 798a552c
    }

    /// returns the unsynced nodes.
    #[cfg(not(feature = "wasm"))]
    pub async fn unsynced_nodes(&self) -> HashSet<&Node> {
        self.node_manager.synced_nodes.read().map_or(HashSet::new(), |synced| {
            self.node_manager
                .nodes
                .iter()
                .filter(|node| !synced.contains(node))
                .collect()
        })
    }

<<<<<<< HEAD
=======
    /// Generates a new mnemonic.
    pub fn generate_mnemonic() -> Result<String> {
        let mut entropy = [0u8; 32];
        utils::rand::fill(&mut entropy)?;
        let mnemonic = wordlist::encode(&entropy, &crypto::keys::bip39::wordlist::ENGLISH)
            .map_err(|e| crate::Error::MnemonicError(format!("{:?}", e)))?;
        entropy.zeroize();
        Ok(mnemonic)
    }

    /// Returns a hex encoded seed for a mnemonic.
    pub fn mnemonic_to_hex_seed(mnemonic: &str) -> Result<String> {
        // trim because empty spaces could create a different seed https://github.com/iotaledger/crypto.rs/issues/125
        let mnemonic = mnemonic.trim();
        // first we check if the mnemonic is valid to give meaningful errors
        crypto::keys::bip39::wordlist::verify(mnemonic, &crypto::keys::bip39::wordlist::ENGLISH)
            .map_err(|e| crate::Error::InvalidMnemonic(format!("{:?}", e)))?;
        let mut mnemonic_seed = [0u8; 64];
        mnemonic_to_seed(mnemonic, "", &mut mnemonic_seed);
        Ok(hex::encode(mnemonic_seed))
    }

    /// Function to find inputs from addresses for a provided amount (useful for offline signing)
    pub async fn find_inputs(&self, addresses: Vec<String>, amount: u64) -> Result<Vec<UtxoInput>> {
        // Get outputs from node and select inputs
        let mut available_outputs = Vec::new();
        for address in addresses {
            available_outputs.extend_from_slice(&self.get_address().outputs(&address, Default::default()).await?);
        }

        let mut signature_locked_outputs = Vec::new();
        let mut dust_allowance_outputs = Vec::new();

        for output in available_outputs.into_iter() {
            let output_data = self.get_output(&output).await?;
            let (amount, _, signature_locked) =
                ClientMessageBuilder::get_output_amount_and_address(&output_data.output)?;
            if signature_locked {
                signature_locked_outputs.push((output, amount));
            } else {
                dust_allowance_outputs.push((output, amount));
            }
        }
        signature_locked_outputs.sort_by(|l, r| r.1.cmp(&l.1));
        dust_allowance_outputs.sort_by(|l, r| r.1.cmp(&l.1));

        let mut total_already_spent = 0;
        let mut selected_inputs = Vec::new();
        for (_offset, output_wrapper) in signature_locked_outputs
            .into_iter()
            .chain(dust_allowance_outputs.into_iter())
            // Max inputs is 127
            .take(INPUT_OUTPUT_COUNT_MAX)
            .enumerate()
        {
            // Break if we have enough funds and don't create dust for the remainder
            if total_already_spent == amount || total_already_spent >= amount + DUST_THRESHOLD {
                break;
            }
            selected_inputs.push(output_wrapper.0.clone());
            total_already_spent += output_wrapper.1;
        }

        if total_already_spent < amount
            || (total_already_spent != amount && total_already_spent < amount + DUST_THRESHOLD)
        {
            return Err(crate::Error::NotEnoughBalance(total_already_spent, amount));
        }

        Ok(selected_inputs)
    }

>>>>>>> 798a552c
    ///////////////////////////////////////////////////////////////////////
    // MQTT API
    //////////////////////////////////////////////////////////////////////

    /// Returns a handle to the MQTT topics manager.
    #[cfg(feature = "mqtt")]
    pub fn subscriber(&mut self) -> MqttManager<'_> {
        MqttManager::new(self)
    }

    /// Returns the mqtt event receiver.
    #[cfg(feature = "mqtt")]
    pub fn mqtt_event_receiver(&self) -> WatchReceiver<MqttEvent> {
        self.mqtt_event_channel.1.clone()
    }

    //////////////////////////////////////////////////////////////////////
    // Node core API
    //////////////////////////////////////////////////////////////////////

    /// GET /health endpoint
    pub async fn get_node_health(url: &str) -> Result<bool> {
        let mut url = Url::parse(url)?;
        url.set_path("health");
        let status = crate::node_manager::http_client::HttpClient::new()
            .get(
                Node {
                    url,
                    auth: None,
                    disabled: false,
                },
                DEFAULT_API_TIMEOUT,
            )
            .await?
            .status();
        match status {
            200 => Ok(true),
            _ => Ok(false),
        }
    }

    /// GET /health endpoint
    pub async fn get_health(&self) -> Result<bool> {
        let mut node = self.get_node().await?;
        node.url.set_path("health");
        let status = self
            .node_manager
            .http_client
            .get(node, DEFAULT_API_TIMEOUT)
            .await?
            .status();
        match status {
            200 => Ok(true),
            _ => Ok(false),
        }
    }

    // todo: only used during syncing, can it be replaced with the other node info function?
    /// GET /api/v2/info endpoint
    pub async fn get_node_info(url: &str, auth: Option<NodeAuth>) -> Result<NodeInfo> {
        let mut url = crate::node_manager::builder::validate_url(Url::parse(url)?)?;
        if let Some(auth) = &auth {
            if let Some((name, password)) = &auth.basic_auth_name_pwd {
                url.set_username(name)
                    .map_err(|_| crate::Error::UrlAuthError("username".to_string()))?;
                url.set_password(Some(password))
                    .map_err(|_| crate::Error::UrlAuthError("password".to_string()))?;
            }
        }
        let path = "api/v2/info";
        url.set_path(path);

        let resp: NodeInfo = crate::node_manager::http_client::HttpClient::new()
            .get(
                Node {
                    url,
                    auth,
                    disabled: false,
                },
                DEFAULT_API_TIMEOUT,
            )
            .await?
            .json()
            .await?;

        Ok(resp)
    }

    /// Returns the node information together with the url of the used node
    /// GET /api/v2/info endpoint
    pub async fn get_info(&self) -> Result<NodeInfoWrapper> {
        crate::node_api::core_api::routes::get_info(self).await
    }

    /// GET /api/v2/peers endpoint
    pub async fn get_peers(&self) -> Result<Vec<PeerDto>> {
        crate::node_api::core_api::routes::get_peers(self).await
    }

    /// GET /api/v2/tips endpoint
    pub async fn get_tips(&self) -> Result<Vec<MessageId>> {
        crate::node_api::core_api::routes::get_tips(self).await
    }

    /// POST /api/v2/messages endpoint
    pub async fn post_message(&self, message: &Message) -> Result<MessageId> {
<<<<<<< HEAD
        crate::node_api::core_api::routes::post_message(self, message).await
=======
        let path = "api/v1/messages";
        let local_pow = self.get_local_pow().await;
        let timeout = if local_pow {
            self.get_timeout(Api::PostMessage)
        } else {
            self.get_timeout(Api::PostMessageWithRemotePow)
        };

        // fallback to local PoW if remote PoW fails
        let resp: SuccessBody<SubmitMessageResponse> = match self
            .node_manager
            .post_request_bytes(path, timeout, &message.pack_new(), local_pow)
            .await
        {
            Ok(res) => res,
            Err(e) => {
                if let Error::NodeError(e) = e {
                    let fallback_to_local_pow = self.get_fallback_to_local_pow().await;
                    // hornet and bee return different error messages
                    if (e == *"No available nodes with remote PoW"
                        || e.contains("proof of work is not enabled")
                        || e.contains("`PoW` not enabled"))
                        && fallback_to_local_pow
                    {
                        // Without this we get:within `impl Future<Output = [async output]>`, the trait `Send` is not
                        // implemented for `std::sync::RwLockWriteGuard<'_, NetworkInfo>`
                        {
                            let mut client_network_info =
                                self.network_info.write().map_err(|_| crate::Error::PoisonError)?;
                            // switch to local PoW
                            client_network_info.local_pow = true;
                        }
                        #[cfg(not(feature = "wasm"))]
                        let msg_res = crate::api::finish_pow(self, message.payload().clone()).await;
                        #[cfg(feature = "wasm")]
                        let msg_res = {
                            let min_pow_score = self.get_min_pow_score().await?;
                            let network_id = self.get_network_id().await?;
                            crate::api::finish_single_thread_pow(
                                self,
                                network_id,
                                None,
                                message.payload().clone(),
                                min_pow_score,
                            )
                            .await
                        };
                        let message_with_local_pow = match msg_res {
                            Ok(msg) => {
                                // reset local PoW state
                                let mut client_network_info =
                                    self.network_info.write().map_err(|_| crate::Error::PoisonError)?;
                                client_network_info.local_pow = false;
                                msg
                            }
                            Err(e) => {
                                // reset local PoW state
                                let mut client_network_info =
                                    self.network_info.write().map_err(|_| crate::Error::PoisonError)?;
                                client_network_info.local_pow = false;
                                return Err(e);
                            }
                        };
                        self.node_manager
                            .post_request_bytes(path, timeout, &message_with_local_pow.pack_new(), true)
                            .await?
                    } else {
                        return Err(Error::NodeError(e));
                    }
                } else {
                    return Err(e);
                }
            }
        };

        let mut message_id_bytes = [0u8; 32];
        hex::decode_to_slice(resp.data.message_id, &mut message_id_bytes)?;
        Ok(MessageId::from(message_id_bytes))
>>>>>>> 798a552c
    }

    /// POST JSON to /api/v2/messages endpoint
    pub async fn post_message_json(&self, message: &Message) -> Result<MessageId> {
<<<<<<< HEAD
        crate::node_api::core_api::routes::post_message_json(self, message).await
=======
        let path = "api/v1/messages";
        let local_pow = self.get_local_pow().await;
        let timeout = if local_pow {
            self.get_timeout(Api::PostMessage)
        } else {
            self.get_timeout(Api::PostMessageWithRemotePow)
        };
        let message_dto = MessageDto::from(message);

        // fallback to local PoW if remote PoW fails
        let resp: SuccessBody<SubmitMessageResponse> = match self
            .node_manager
            .post_request_json(path, timeout, serde_json::to_value(message_dto)?, local_pow)
            .await
        {
            Ok(res) => res,
            Err(e) => {
                if let Error::NodeError(e) = e {
                    let fallback_to_local_pow = self.get_fallback_to_local_pow().await;
                    // hornet and bee return different error messages
                    if (e == *"No available nodes with remote PoW"
                        || e.contains("proof of work is not enabled")
                        || e.contains("`PoW` not enabled"))
                        && fallback_to_local_pow
                    {
                        // Without this we get:within `impl Future<Output = [async output]>`, the trait `Send` is not
                        // implemented for `std::sync::RwLockWriteGuard<'_, NetworkInfo>`
                        {
                            let mut client_network_info =
                                self.network_info.write().map_err(|_| crate::Error::PoisonError)?;
                            // switch to local PoW
                            client_network_info.local_pow = true;
                        }
                        #[cfg(not(feature = "wasm"))]
                        let msg_res = crate::api::finish_pow(self, message.payload().clone()).await;
                        #[cfg(feature = "wasm")]
                        let msg_res = {
                            let min_pow_score = self.get_min_pow_score().await?;
                            let network_id = self.get_network_id().await?;
                            crate::api::finish_single_thread_pow(
                                self,
                                network_id,
                                None,
                                message.payload().clone(),
                                min_pow_score,
                            )
                            .await
                        };
                        let message_with_local_pow = match msg_res {
                            Ok(msg) => {
                                // reset local PoW state
                                let mut client_network_info =
                                    self.network_info.write().map_err(|_| crate::Error::PoisonError)?;
                                client_network_info.local_pow = false;
                                msg
                            }
                            Err(e) => {
                                // reset local PoW state
                                let mut client_network_info =
                                    self.network_info.write().map_err(|_| crate::Error::PoisonError)?;
                                client_network_info.local_pow = false;
                                return Err(e);
                            }
                        };
                        let message_dto = MessageDto::from(&message_with_local_pow);

                        self.node_manager
                            .post_request_json(path, timeout, serde_json::to_value(message_dto)?, true)
                            .await?
                    } else {
                        return Err(Error::NodeError(e));
                    }
                } else {
                    return Err(e);
                }
            }
        };

        let mut message_id_bytes = [0u8; 32];
        hex::decode_to_slice(resp.data.message_id, &mut message_id_bytes)?;
        Ok(MessageId::from(message_id_bytes))
>>>>>>> 798a552c
    }

    /// GET /api/v2/messages/{messageID} endpoint
    /// Consume the builder and find a message by its identifer. This method returns the given message object.
    pub async fn get_message_data(&self, message_id: &MessageId) -> Result<Message> {
        crate::node_api::core_api::routes::data(self, message_id).await
    }

<<<<<<< HEAD
    /// GET /api/v2/messages/{messageID}/metadata endpoint
    /// Consume the builder and find a message by its identifer. This method returns the given message metadata.
    pub async fn get_message_metadata(&self, message_id: &MessageId) -> Result<MessageMetadataResponse> {
        crate::node_api::core_api::routes::metadata(self, message_id).await
=======
    /// GET /api/v1/outputs/{outputId} endpoint
    /// Find an output by its transaction_id and corresponding output_index.
    pub async fn get_output(&self, output_id: &UtxoInput) -> Result<OutputResponse> {
        let path = &format!(
            "api/v1/outputs/{}{}",
            output_id.output_id().transaction_id(),
            hex::encode(output_id.output_id().index().to_le_bytes())
        );

        let resp: SuccessBody<OutputResponse> = self
            .node_manager
            .get_request(path, None, self.get_timeout(Api::GetOutput))
            .await?;

        Ok(resp.data)
>>>>>>> 798a552c
    }

    /// GET /api/v2/messages/{messageID}/raw endpoint
    /// Consume the builder and find a message by its identifer. This method returns the given message raw data.
    pub async fn get_message_raw(&self, message_id: &MessageId) -> Result<String> {
        crate::node_api::core_api::routes::raw(self, message_id).await
    }

    /// GET /api/v2/messages/{messageID}/children endpoint
    /// Consume the builder and returns the list of message IDs that reference a message by its identifier.
    pub async fn get_message_children(&self, message_id: &MessageId) -> Result<Box<[MessageId]>> {
        crate::node_api::core_api::routes::children(self, message_id).await
    }

    /// GET /api/v2/outputs/{outputId} endpoint
    /// Find an output by its transaction_id and corresponding output_index.
    pub async fn get_output(&self, output_id: &OutputId) -> Result<OutputResponse> {
        crate::node_api::core_api::routes::get_output(self, output_id).await
    }

    /// GET /api/plugins/indexer/v1/outputs{query} endpoint
    pub fn get_address(&self) -> GetAddressBuilder<'_> {
        GetAddressBuilder::new(self)
    }

    /// GET /api/v2/milestones/{index} endpoint
    /// Get the milestone by the given index.
    pub async fn get_milestone(&self, index: u32) -> Result<MilestoneResponse> {
        crate::node_api::core_api::routes::get_milestone(self, index).await
    }

    /// GET /api/v2/milestones/{index}/utxo-changes endpoint
    /// Get the milestone by the given index.
    pub async fn get_milestone_utxo_changes(&self, index: u32) -> Result<MilestoneUTXOChanges> {
        crate::node_api::core_api::routes::get_milestone_utxo_changes(self, index).await
    }

    /// GET /api/v2/receipts endpoint
    /// Get all receipts.
    pub async fn get_receipts(&self) -> Result<Vec<ReceiptDto>> {
        crate::node_api::core_api::routes::get_receipts(self).await
    }

    /// GET /api/v2/receipts/{migratedAt} endpoint
    /// Get the receipts by the given milestone index.
    pub async fn get_receipts_migrated_at(&self, milestone_index: u32) -> Result<Vec<ReceiptDto>> {
        crate::node_api::core_api::routes::get_receipts_migrated_at(self, milestone_index).await
    }

    /// GET /api/v2/treasury endpoint
    /// Get the treasury output.
    pub async fn get_treasury(&self) -> Result<TreasuryResponse> {
        crate::node_api::core_api::routes::get_treasury(self).await
    }

    /// GET /api/v2/transactions/{transactionId}/included-message
    /// Returns the included message of the transaction.
    pub async fn get_included_message(&self, transaction_id: &TransactionId) -> Result<Message> {
        crate::node_api::core_api::routes::get_included_message(self, transaction_id).await
    }

    //////////////////////////////////////////////////////////////////////
    // Node indexer API
    //////////////////////////////////////////////////////////////////////

    /// api/plugins/indexer/v1/outputs
    pub async fn output_ids(&self, query_parameters: Vec<QueryParameter>) -> Result<Vec<OutputId>> {
        crate::node_api::indexer_api::routes::output_ids(self, query_parameters).await
    }

    /// api/plugins/indexer/v1/aliases
    pub async fn aliases_output_ids(&self, query_parameters: Vec<QueryParameter>) -> Result<Vec<OutputId>> {
        crate::node_api::indexer_api::routes::aliases_output_ids(self, query_parameters).await
    }

    /// api/plugins/indexer/v1/aliases/{AliasId}
    pub async fn alias_output_ids(&self, alias_id: AliasId) -> Result<Vec<OutputId>> {
        crate::node_api::indexer_api::routes::alias_output_ids(self, alias_id).await
    }

    /// api/plugins/indexer/v1/nfts
    pub async fn nfts_output_ids(&self, query_parameters: Vec<QueryParameter>) -> Result<Vec<OutputId>> {
        crate::node_api::indexer_api::routes::nfts_output_ids(self, query_parameters).await
    }

    /// api/plugins/indexer/v1/nfts/{NftId}
    pub async fn nft_output_ids(&self, nft_id: NftId) -> Result<Vec<OutputId>> {
        crate::node_api::indexer_api::routes::nft_output_ids(self, nft_id).await
    }

    /// api/plugins/indexer/v1/foundries
    pub async fn foundries_output_ids(&self, query_parameters: Vec<QueryParameter>) -> Result<Vec<OutputId>> {
        crate::node_api::indexer_api::routes::foundries_output_ids(self, query_parameters).await
    }

    /// api/plugins/indexer/v1/foundries/{FoundryID}
    pub async fn foundry_output_ids(&self, foundry_id: FoundryId) -> Result<Vec<OutputId>> {
        crate::node_api::indexer_api::routes::foundry_output_ids(self, foundry_id).await
    }

    //////////////////////////////////////////////////////////////////////
    // High level API
    //////////////////////////////////////////////////////////////////////

    /// Get OutputResponse from provided OutputIds (requests are sent in parallel)
    pub async fn get_outputs(&self, output_ids: Vec<OutputId>) -> Result<Vec<OutputResponse>> {
        crate::node_api::core_api::get_outputs(self, output_ids).await
    }

    /// A generic send function for easily sending transaction or tagged data messages.
    pub fn message(&self) -> ClientMessageBuilder<'_> {
        ClientMessageBuilder::new(self)
    }

    /// Return a list of addresses from the signer regardless of their validity.
    pub fn get_addresses<'a>(&'a self, signer: &'a SignerHandle) -> GetAddressesBuilder<'a> {
        GetAddressesBuilder::new(signer).with_client(self)
    }

    /// Find all messages by provided message IDs.
    pub async fn find_messages<I: AsRef<[u8]>>(&self, message_ids: &[MessageId]) -> Result<Vec<Message>> {
        let mut messages = Vec::new();

        // Use a `HashSet` to prevent duplicate message_ids.
        let mut message_ids_to_query = HashSet::<MessageId>::new();

        // Collect the `MessageId` in the HashSet.
        for message_id in message_ids {
            message_ids_to_query.insert(message_id.to_owned());
        }

        // Use `get_message_data()` API to get the `Message`.
        for message_id in message_ids_to_query {
            let message = self.get_message_data(&message_id).await?;
            messages.push(message);
        }
        Ok(messages)
    }

    /// Return the balance for a provided signer and its wallet chain account index.
    /// Addresses with balance must be consecutive, so this method will return once it encounters a zero
    /// balance address.
    pub fn get_balance<'a>(&'a self, signer: &'a SignerHandle) -> GetBalanceBuilder<'a> {
        GetBalanceBuilder::new(self, signer)
    }

    /// Return the balance in iota for the given addresses; No seed needed to do this since we are only checking and
    /// already know the addresses.
    pub async fn get_address_balances(&self, addresses: &[String]) -> Result<Vec<AddressBalance>> {
        let mut address_balance_pairs = Vec::new();
        for address in addresses {
            let balance_response = self.get_address().balance(address).await?;
            address_balance_pairs.push(balance_response);
        }
        Ok(address_balance_pairs)
    }

    /// Retries (promotes or reattaches) a message for provided message id. Message should only be
    /// retried only if they are valid and haven't been confirmed for a while.
    pub async fn retry(&self, message_id: &MessageId) -> Result<(MessageId, Message)> {
        // Get the metadata to check if it needs to promote or reattach
        let message_metadata = self.get_message_metadata(message_id).await?;
        if message_metadata.should_promote.unwrap_or(false) {
            self.promote_unchecked(message_id).await
        } else if message_metadata.should_reattach.unwrap_or(false) {
            self.reattach_unchecked(message_id).await
        } else {
            Err(Error::NoNeedPromoteOrReattach(message_id.to_string()))
        }
    }

    /// Retries (promotes or reattaches) a message for provided message id until it's included (referenced by a
    /// milestone). Default interval is 5 seconds and max attempts is 40. Returns the included message at first position
    /// and additional reattached messages
    pub async fn retry_until_included(
        &self,
        message_id: &MessageId,
        interval: Option<u64>,
        max_attempts: Option<u64>,
    ) -> Result<Vec<(MessageId, Message)>> {
        log::debug!("[retry_until_included]");
        // Attachments of the Message to check inclusion state
        let mut message_ids = vec![*message_id];
        // Reattached Messages that get returned
        let mut messages_with_id = Vec::new();
        for _ in 0..max_attempts.unwrap_or(40) {
            #[cfg(feature = "wasm")]
            {
                TimeoutFuture::new((interval.unwrap_or(5) * 1000).try_into().unwrap()).await;
            }
            #[cfg(not(feature = "wasm"))]
            sleep(Duration::from_secs(interval.unwrap_or(5))).await;
            // Check inclusion state for each attachment
            let message_ids_len = message_ids.len();
            let mut conflicting = false;
            for (index, msg_id) in message_ids.clone().iter().enumerate() {
                let message_metadata = self.get_message_metadata(msg_id).await?;
                if let Some(inclusion_state) = message_metadata.ledger_inclusion_state {
                    match inclusion_state {
                        LedgerInclusionStateDto::Included | LedgerInclusionStateDto::NoTransaction => {
                            // if original message, request it so we can return it on first position
                            if message_id == msg_id {
                                let mut included_and_reattached_messages =
                                    vec![(*message_id, self.get_message_data(message_id).await?)];
                                included_and_reattached_messages.extend(messages_with_id);
                                return Ok(included_and_reattached_messages);
                            } else {
                                // Move included message to first position
                                messages_with_id.rotate_left(index);
                                return Ok(messages_with_id);
                            }
                        }
                        // only set it as conflicting here and don't return, because another reattached message could
                        // have the included transaction
                        LedgerInclusionStateDto::Conflicting => conflicting = true,
                    };
                }
                // Only reattach or promote latest attachment of the message
                if index == message_ids_len - 1 {
                    if message_metadata.should_promote.unwrap_or(false) {
                        // Safe to unwrap since we iterate over it
                        self.promote_unchecked(message_ids.last().unwrap()).await?;
                    } else if message_metadata.should_reattach.unwrap_or(false) {
                        // Safe to unwrap since we iterate over it
                        let reattached = self.reattach_unchecked(message_ids.last().unwrap()).await?;
                        message_ids.push(reattached.0);
                        messages_with_id.push(reattached);
                    }
                }
            }
            // After we checked all our reattached messages, check if the transaction got reattached in another message
            // and confirmed
            if conflicting {
                let message = self.get_message_data(message_id).await?;
                if let Some(Payload::Transaction(transaction_payload)) = message.payload() {
                    let included_message = self.get_included_message(&transaction_payload.id()).await?;
                    let mut included_and_reattached_messages = vec![(included_message.id(), included_message)];
                    included_and_reattached_messages.extend(messages_with_id);
                    return Ok(included_and_reattached_messages);
                }
            }
        }
        Err(Error::TangleInclusionError(message_id.to_string()))
    }

    /// Function to consolidate all funds from a range of addresses to the address with the lowest index in that range
    /// Returns the address to which the funds got consolidated, if any were available
    pub async fn consolidate_funds(
        &self,
        signer: &SignerHandle,
        account_index: u32,
        address_range: Range<u32>,
    ) -> crate::Result<String> {
        crate::api::consolidate_funds(self, signer, account_index, address_range).await
    }

    /// Function to find inputs from addresses for a provided amount (useful for offline signing)
    pub async fn find_inputs(&self, addresses: Vec<String>, amount: u64) -> Result<Vec<UtxoInput>> {
        // Get outputs from node and select inputs
        let mut available_outputs = Vec::new();
        for address in addresses {
            available_outputs.extend_from_slice(
                &self
                    .get_address()
                    .outputs(vec![QueryParameter::Address(address.to_string())])
                    .await?,
            );
        }

        let mut basic_outputs = Vec::new();

        for output_resp in available_outputs.into_iter() {
            let (amount, _) = ClientMessageBuilder::get_output_amount_and_address(&output_resp.output, None)?;
            basic_outputs.push((
                UtxoInput::new(
                    TransactionId::from_str(&output_resp.transaction_id)?,
                    output_resp.output_index,
                )?,
                amount,
            ));
        }
        basic_outputs.sort_by(|l, r| r.1.cmp(&l.1));

        let mut total_already_spent = 0;
        let mut selected_inputs = Vec::new();
        for (_offset, output_wrapper) in basic_outputs
            .into_iter()
            // Max inputs is 128
            .take(INPUT_COUNT_MAX.into())
            .enumerate()
        {
            // Break if we have enough funds and don't create dust for the remainder
            if total_already_spent == amount || total_already_spent >= amount {
                break;
            }
            selected_inputs.push(output_wrapper.0.clone());
            total_already_spent += output_wrapper.1;
        }

        if total_already_spent < amount {
            return Err(crate::Error::NotEnoughBalance(total_already_spent, amount));
        }

        Ok(selected_inputs)
    }

    /// Find all outputs based on the requests criteria. This method will try to query multiple nodes if
    /// the request amount exceeds individual node limit.
    pub async fn find_outputs(&self, outputs: &[UtxoInput], addresses: &[String]) -> Result<Vec<OutputResponse>> {
        let mut output_metadata =
            crate::node_api::core_api::get_outputs(self, outputs.iter().map(|output| *output.output_id()).collect())
                .await?;

        // Use `get_address()` API to get the address outputs first,
        // then collect the `UtxoInput` in the HashSet.
        for address in addresses {
            let address_outputs = self
                .get_address()
                .outputs(vec![QueryParameter::Address(address.to_string())])
                .await?;
            output_metadata.extend(address_outputs.into_iter());
        }

        Ok(output_metadata.to_vec())
    }

    /// Reattaches messages for provided message id. Messages can be reattached only if they are valid and haven't been
    /// confirmed for a while.
    pub async fn reattach(&self, message_id: &MessageId) -> Result<(MessageId, Message)> {
        let metadata = self.get_message_metadata(message_id).await?;
        if metadata.should_reattach.unwrap_or(false) {
            self.reattach_unchecked(message_id).await
        } else {
            Err(Error::NoNeedPromoteOrReattach(message_id.to_string()))
        }
    }

    /// Reattach a message without checking if it should be reattached
    pub async fn reattach_unchecked(&self, message_id: &MessageId) -> Result<(MessageId, Message)> {
        // Get the Message object by the MessageID.
        let message = self.get_message_data(message_id).await?;
        let reattach_message = {
            #[cfg(feature = "wasm")]
            {
                let protocol_version = self.get_protocol_version().await?;
                let mut tips = self.get_tips().await?;
                tips.sort_unstable_by_key(|a| a.pack_to_vec());
                tips.dedup();
                let mut message_builder = MessageBuilder::<ClientMiner>::new()
                    .with_protocol_version(protocol_version)
                    .with_parents(Parents::new(tips)?);
                if let Some(p) = message.payload().to_owned() {
                    message_builder = message_builder.with_payload(p.clone())
                }
                message_builder.finish().map_err(Error::MessageError)?
            }
            #[cfg(not(feature = "wasm"))]
            {
                finish_pow(self, message.payload().cloned()).await?
            }
        };

        // Post the modified
        let message_id = self.post_message(&reattach_message).await?;
        // Get message if we use remote PoW, because the node will change parents and nonce
        let msg = match self.get_local_pow().await {
            true => reattach_message,
            false => self.get_message_data(&message_id).await?,
        };
        Ok((message_id, msg))
    }

    /// Promotes a message. The method should validate if a promotion is necessary through get_message. If not, the
    /// method should error out and should not allow unnecessary promotions.
    pub async fn promote(&self, message_id: &MessageId) -> Result<(MessageId, Message)> {
        let metadata = self.get_message_metadata(message_id).await?;
        if metadata.should_promote.unwrap_or(false) {
            self.promote_unchecked(message_id).await
        } else {
            Err(Error::NoNeedPromoteOrReattach(message_id.to_string()))
        }
    }

    /// Promote a message without checking if it should be promoted
    pub async fn promote_unchecked(&self, message_id: &MessageId) -> Result<(MessageId, Message)> {
        // Create a new message (zero value message) for which one tip would be the actual message
        let mut tips = self.get_tips().await?;
        let min_pow_score = self.get_min_pow_score().await?;
        let protocol_version = self.get_protocol_version().await?;
        tips.push(*message_id);
        // Sort tips/parents
        tips.sort_unstable_by_key(|a| a.pack_to_vec());
        tips.dedup();

        let promote_message = MessageBuilder::<ClientMiner>::new()
            .with_protocol_version(protocol_version)
            .with_parents(Parents::new(tips)?)
            .with_nonce_provider(self.get_pow_provider().await, min_pow_score)
            .finish()
            .map_err(|_| Error::TransactionError)?;

        let message_id = self.post_message(&promote_message).await?;
        // Get message if we use remote PoW, because the node will change parents and nonce
        let msg = match self.get_local_pow().await {
            true => promote_message,
            false => self.get_message_data(&message_id).await?,
        };
        Ok((message_id, msg))
    }

    //////////////////////////////////////////////////////////////////////
    // Utils
    //////////////////////////////////////////////////////////////////////

    /// Transforms bech32 to hex
    pub fn bech32_to_hex(bech32: &str) -> crate::Result<String> {
        bech32_to_hex(bech32)
    }

    /// Transforms a hex encoded address to a bech32 encoded address
    pub async fn hex_to_bech32(&self, hex: &str, bech32_hrp: Option<&str>) -> crate::Result<String> {
        let bech32_hrp = match bech32_hrp {
            Some(hrp) => hrp.into(),
            None => self.get_bech32_hrp().await?,
        };
        hex_to_bech32(hex, &bech32_hrp)
    }

    /// Transforms a hex encoded public key to a bech32 encoded address
    pub async fn hex_public_key_to_bech32_address(&self, hex: &str, bech32_hrp: Option<&str>) -> crate::Result<String> {
        let bech32_hrp = match bech32_hrp {
            Some(hrp) => hrp.into(),
            None => self.get_bech32_hrp().await?,
        };
        hex_public_key_to_bech32_address(hex, &bech32_hrp)
    }

    /// Returns a valid Address parsed from a String.
    pub fn parse_bech32_address(address: &str) -> crate::Result<Address> {
        parse_bech32_address(address)
    }

    /// Checks if a String is a valid bech32 encoded address.
    pub fn is_address_valid(address: &str) -> bool {
        is_address_valid(address)
    }

    /// Generates a new mnemonic.
    pub fn generate_mnemonic() -> Result<String> {
        generate_mnemonic()
    }

    /// Returns a seed for a mnemonic.
    pub fn mnemonic_to_seed(mnemonic: &str) -> Result<Seed> {
        mnemonic_to_seed(mnemonic)
    }

    /// Returns a hex encoded seed for a mnemonic.
    pub fn mnemonic_to_hex_seed(mnemonic: &str) -> Result<String> {
        mnemonic_to_hex_seed(mnemonic)
    }
}<|MERGE_RESOLUTION|>--- conflicted
+++ resolved
@@ -42,22 +42,6 @@
 use crypto::keys::slip10::Seed;
 use packable::PackableExt;
 
-<<<<<<< HEAD
-=======
-use crate::builder::TIPS_INTERVAL;
-#[cfg(feature = "wasm")]
-use gloo_timers::future::TimeoutFuture;
-#[cfg(feature = "mqtt")]
-use rumqttc::AsyncClient as MqttClient;
-#[cfg(feature = "mqtt")]
-use tokio::sync::watch::{Receiver as WatchReceiver, Sender as WatchSender};
-#[cfg(not(feature = "wasm"))]
-use tokio::{
-    runtime::Runtime,
-    sync::broadcast::{Receiver, Sender},
-    time::{sleep, Duration as TokioDuration},
-};
->>>>>>> 798a552c
 use url::Url;
 
 use std::{
@@ -347,13 +331,13 @@
             .map_or(NetworkInfo::default().local_pow, |info| info.local_pow)
     }
 
-<<<<<<< HEAD
     pub(crate) fn get_timeout(&self) -> Duration {
         self.api_timeout
     }
     pub(crate) fn get_remote_pow_timeout(&self) -> Duration {
         self.remote_pow_timeout
-=======
+    }
+
     /// returns the fallback_to_local_pow
     pub async fn get_fallback_to_local_pow(&self) -> bool {
         self.network_info
@@ -361,7 +345,6 @@
             .map_or(NetworkInfo::default().fallback_to_local_pow, |info| {
                 info.fallback_to_local_pow
             })
->>>>>>> 798a552c
     }
 
     /// returns the unsynced nodes.
@@ -376,81 +359,6 @@
         })
     }
 
-<<<<<<< HEAD
-=======
-    /// Generates a new mnemonic.
-    pub fn generate_mnemonic() -> Result<String> {
-        let mut entropy = [0u8; 32];
-        utils::rand::fill(&mut entropy)?;
-        let mnemonic = wordlist::encode(&entropy, &crypto::keys::bip39::wordlist::ENGLISH)
-            .map_err(|e| crate::Error::MnemonicError(format!("{:?}", e)))?;
-        entropy.zeroize();
-        Ok(mnemonic)
-    }
-
-    /// Returns a hex encoded seed for a mnemonic.
-    pub fn mnemonic_to_hex_seed(mnemonic: &str) -> Result<String> {
-        // trim because empty spaces could create a different seed https://github.com/iotaledger/crypto.rs/issues/125
-        let mnemonic = mnemonic.trim();
-        // first we check if the mnemonic is valid to give meaningful errors
-        crypto::keys::bip39::wordlist::verify(mnemonic, &crypto::keys::bip39::wordlist::ENGLISH)
-            .map_err(|e| crate::Error::InvalidMnemonic(format!("{:?}", e)))?;
-        let mut mnemonic_seed = [0u8; 64];
-        mnemonic_to_seed(mnemonic, "", &mut mnemonic_seed);
-        Ok(hex::encode(mnemonic_seed))
-    }
-
-    /// Function to find inputs from addresses for a provided amount (useful for offline signing)
-    pub async fn find_inputs(&self, addresses: Vec<String>, amount: u64) -> Result<Vec<UtxoInput>> {
-        // Get outputs from node and select inputs
-        let mut available_outputs = Vec::new();
-        for address in addresses {
-            available_outputs.extend_from_slice(&self.get_address().outputs(&address, Default::default()).await?);
-        }
-
-        let mut signature_locked_outputs = Vec::new();
-        let mut dust_allowance_outputs = Vec::new();
-
-        for output in available_outputs.into_iter() {
-            let output_data = self.get_output(&output).await?;
-            let (amount, _, signature_locked) =
-                ClientMessageBuilder::get_output_amount_and_address(&output_data.output)?;
-            if signature_locked {
-                signature_locked_outputs.push((output, amount));
-            } else {
-                dust_allowance_outputs.push((output, amount));
-            }
-        }
-        signature_locked_outputs.sort_by(|l, r| r.1.cmp(&l.1));
-        dust_allowance_outputs.sort_by(|l, r| r.1.cmp(&l.1));
-
-        let mut total_already_spent = 0;
-        let mut selected_inputs = Vec::new();
-        for (_offset, output_wrapper) in signature_locked_outputs
-            .into_iter()
-            .chain(dust_allowance_outputs.into_iter())
-            // Max inputs is 127
-            .take(INPUT_OUTPUT_COUNT_MAX)
-            .enumerate()
-        {
-            // Break if we have enough funds and don't create dust for the remainder
-            if total_already_spent == amount || total_already_spent >= amount + DUST_THRESHOLD {
-                break;
-            }
-            selected_inputs.push(output_wrapper.0.clone());
-            total_already_spent += output_wrapper.1;
-        }
-
-        if total_already_spent < amount
-            || (total_already_spent != amount && total_already_spent < amount + DUST_THRESHOLD)
-        {
-            return Err(crate::Error::NotEnoughBalance(total_already_spent, amount));
-        }
-
-        Ok(selected_inputs)
-    }
-
->>>>>>> 798a552c
     ///////////////////////////////////////////////////////////////////////
     // MQTT API
     //////////////////////////////////////////////////////////////////////
@@ -557,177 +465,12 @@
 
     /// POST /api/v2/messages endpoint
     pub async fn post_message(&self, message: &Message) -> Result<MessageId> {
-<<<<<<< HEAD
         crate::node_api::core_api::routes::post_message(self, message).await
-=======
-        let path = "api/v1/messages";
-        let local_pow = self.get_local_pow().await;
-        let timeout = if local_pow {
-            self.get_timeout(Api::PostMessage)
-        } else {
-            self.get_timeout(Api::PostMessageWithRemotePow)
-        };
-
-        // fallback to local PoW if remote PoW fails
-        let resp: SuccessBody<SubmitMessageResponse> = match self
-            .node_manager
-            .post_request_bytes(path, timeout, &message.pack_new(), local_pow)
-            .await
-        {
-            Ok(res) => res,
-            Err(e) => {
-                if let Error::NodeError(e) = e {
-                    let fallback_to_local_pow = self.get_fallback_to_local_pow().await;
-                    // hornet and bee return different error messages
-                    if (e == *"No available nodes with remote PoW"
-                        || e.contains("proof of work is not enabled")
-                        || e.contains("`PoW` not enabled"))
-                        && fallback_to_local_pow
-                    {
-                        // Without this we get:within `impl Future<Output = [async output]>`, the trait `Send` is not
-                        // implemented for `std::sync::RwLockWriteGuard<'_, NetworkInfo>`
-                        {
-                            let mut client_network_info =
-                                self.network_info.write().map_err(|_| crate::Error::PoisonError)?;
-                            // switch to local PoW
-                            client_network_info.local_pow = true;
-                        }
-                        #[cfg(not(feature = "wasm"))]
-                        let msg_res = crate::api::finish_pow(self, message.payload().clone()).await;
-                        #[cfg(feature = "wasm")]
-                        let msg_res = {
-                            let min_pow_score = self.get_min_pow_score().await?;
-                            let network_id = self.get_network_id().await?;
-                            crate::api::finish_single_thread_pow(
-                                self,
-                                network_id,
-                                None,
-                                message.payload().clone(),
-                                min_pow_score,
-                            )
-                            .await
-                        };
-                        let message_with_local_pow = match msg_res {
-                            Ok(msg) => {
-                                // reset local PoW state
-                                let mut client_network_info =
-                                    self.network_info.write().map_err(|_| crate::Error::PoisonError)?;
-                                client_network_info.local_pow = false;
-                                msg
-                            }
-                            Err(e) => {
-                                // reset local PoW state
-                                let mut client_network_info =
-                                    self.network_info.write().map_err(|_| crate::Error::PoisonError)?;
-                                client_network_info.local_pow = false;
-                                return Err(e);
-                            }
-                        };
-                        self.node_manager
-                            .post_request_bytes(path, timeout, &message_with_local_pow.pack_new(), true)
-                            .await?
-                    } else {
-                        return Err(Error::NodeError(e));
-                    }
-                } else {
-                    return Err(e);
-                }
-            }
-        };
-
-        let mut message_id_bytes = [0u8; 32];
-        hex::decode_to_slice(resp.data.message_id, &mut message_id_bytes)?;
-        Ok(MessageId::from(message_id_bytes))
->>>>>>> 798a552c
     }
 
     /// POST JSON to /api/v2/messages endpoint
     pub async fn post_message_json(&self, message: &Message) -> Result<MessageId> {
-<<<<<<< HEAD
         crate::node_api::core_api::routes::post_message_json(self, message).await
-=======
-        let path = "api/v1/messages";
-        let local_pow = self.get_local_pow().await;
-        let timeout = if local_pow {
-            self.get_timeout(Api::PostMessage)
-        } else {
-            self.get_timeout(Api::PostMessageWithRemotePow)
-        };
-        let message_dto = MessageDto::from(message);
-
-        // fallback to local PoW if remote PoW fails
-        let resp: SuccessBody<SubmitMessageResponse> = match self
-            .node_manager
-            .post_request_json(path, timeout, serde_json::to_value(message_dto)?, local_pow)
-            .await
-        {
-            Ok(res) => res,
-            Err(e) => {
-                if let Error::NodeError(e) = e {
-                    let fallback_to_local_pow = self.get_fallback_to_local_pow().await;
-                    // hornet and bee return different error messages
-                    if (e == *"No available nodes with remote PoW"
-                        || e.contains("proof of work is not enabled")
-                        || e.contains("`PoW` not enabled"))
-                        && fallback_to_local_pow
-                    {
-                        // Without this we get:within `impl Future<Output = [async output]>`, the trait `Send` is not
-                        // implemented for `std::sync::RwLockWriteGuard<'_, NetworkInfo>`
-                        {
-                            let mut client_network_info =
-                                self.network_info.write().map_err(|_| crate::Error::PoisonError)?;
-                            // switch to local PoW
-                            client_network_info.local_pow = true;
-                        }
-                        #[cfg(not(feature = "wasm"))]
-                        let msg_res = crate::api::finish_pow(self, message.payload().clone()).await;
-                        #[cfg(feature = "wasm")]
-                        let msg_res = {
-                            let min_pow_score = self.get_min_pow_score().await?;
-                            let network_id = self.get_network_id().await?;
-                            crate::api::finish_single_thread_pow(
-                                self,
-                                network_id,
-                                None,
-                                message.payload().clone(),
-                                min_pow_score,
-                            )
-                            .await
-                        };
-                        let message_with_local_pow = match msg_res {
-                            Ok(msg) => {
-                                // reset local PoW state
-                                let mut client_network_info =
-                                    self.network_info.write().map_err(|_| crate::Error::PoisonError)?;
-                                client_network_info.local_pow = false;
-                                msg
-                            }
-                            Err(e) => {
-                                // reset local PoW state
-                                let mut client_network_info =
-                                    self.network_info.write().map_err(|_| crate::Error::PoisonError)?;
-                                client_network_info.local_pow = false;
-                                return Err(e);
-                            }
-                        };
-                        let message_dto = MessageDto::from(&message_with_local_pow);
-
-                        self.node_manager
-                            .post_request_json(path, timeout, serde_json::to_value(message_dto)?, true)
-                            .await?
-                    } else {
-                        return Err(Error::NodeError(e));
-                    }
-                } else {
-                    return Err(e);
-                }
-            }
-        };
-
-        let mut message_id_bytes = [0u8; 32];
-        hex::decode_to_slice(resp.data.message_id, &mut message_id_bytes)?;
-        Ok(MessageId::from(message_id_bytes))
->>>>>>> 798a552c
     }
 
     /// GET /api/v2/messages/{messageID} endpoint
@@ -736,28 +479,10 @@
         crate::node_api::core_api::routes::data(self, message_id).await
     }
 
-<<<<<<< HEAD
     /// GET /api/v2/messages/{messageID}/metadata endpoint
     /// Consume the builder and find a message by its identifer. This method returns the given message metadata.
     pub async fn get_message_metadata(&self, message_id: &MessageId) -> Result<MessageMetadataResponse> {
         crate::node_api::core_api::routes::metadata(self, message_id).await
-=======
-    /// GET /api/v1/outputs/{outputId} endpoint
-    /// Find an output by its transaction_id and corresponding output_index.
-    pub async fn get_output(&self, output_id: &UtxoInput) -> Result<OutputResponse> {
-        let path = &format!(
-            "api/v1/outputs/{}{}",
-            output_id.output_id().transaction_id(),
-            hex::encode(output_id.output_id().index().to_le_bytes())
-        );
-
-        let resp: SuccessBody<OutputResponse> = self
-            .node_manager
-            .get_request(path, None, self.get_timeout(Api::GetOutput))
-            .await?;
-
-        Ok(resp.data)
->>>>>>> 798a552c
     }
 
     /// GET /api/v2/messages/{messageID}/raw endpoint
