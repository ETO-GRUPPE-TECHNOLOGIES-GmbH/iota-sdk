--- conflicted
+++ resolved
@@ -81,12 +81,7 @@
 {{#include ../../../bindings/nodejs/examples/02_generate_seed.js}}
 ```
 
-<<<<<<< HEAD
-Output example:
-=======
-Seed examples (a single seed per line):
-
->>>>>>> ef4afee0
+Output example:
 ```plaintext
 39bccf7b88a8017e6a96e6f31e34f138829c574dc6061523e84c5f2e53f5ca36
 pass phrase weapon yellow diary scissors gift drive strategy antique scheme make surround aerobic mystery coral hope lock walnut become exclude only glove syrup
