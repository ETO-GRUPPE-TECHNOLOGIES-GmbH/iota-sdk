--- conflicted
+++ resolved
@@ -18,13 +18,7 @@
   * [`get_unspent_address`](#get_unspent_address)
   * [`get_balance`](#get_balance)
   * [`get_address_balances`](#get_address_balances)
-<<<<<<< HEAD
   * [`retry`](#retry)
-  * [`get_message`](#get_message)
-  * [`get_output`](#get_output)
-  * [`get_address`](#get_address)
-=======
->>>>>>> 003ff1c0
 * [Full Node API](#Full-Node-API)
   * [`get_health`](#get_health)
   * [`get_info`](#get_info)
@@ -231,7 +225,6 @@
     parameter;
 *   Return the list of Output which contains corresponding pairs of address and balance.
 
-<<<<<<< HEAD
 ## `retry()`
 
 Retries (promotes or reattaches) a message for provided message id. Message should only be retried only if they are valid and haven't been
@@ -243,8 +236,6 @@
 | - | - | - | - |
 | **message_id** | ✔ | [MessageId] | The identifier of message. |
 
-=======
->>>>>>> 003ff1c0
 ### Returns:
 
 Newly reattached [Message](#Message).
