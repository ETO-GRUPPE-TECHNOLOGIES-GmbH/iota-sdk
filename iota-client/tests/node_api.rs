// Copyright 2021 IOTA Stiftung
// SPDX-License-Identifier: Apache-2.0

// These are E2E test samples, so they are ignored by default.

use bee_message::prelude::*;
use crypto::keys::slip10::Seed;

<<<<<<< HEAD
use bee_rest_api::types::MessageDto;
use std::{
    convert::{TryFrom, TryInto},
    str::FromStr,
};
=======
use std::str::FromStr;
>>>>>>> 6c1cd05b

const DEFAULT_NODE_URL: &str = "https://api.hornet-1.testnet.chrysalis2.com";

// Sends a full message object to the node with already computed nonce. Serves as a test object.
async fn setup_indexation_message() -> MessageId {
    let client = iota_client::Client::builder()
        .with_node(DEFAULT_NODE_URL)
        .unwrap()
        .finish()
        .await
        .unwrap();

    client
        .message()
        .with_index("iota.rs")
        .with_data("iota.rs".to_string().as_bytes().to_vec())
        .finish()
        .await
        .unwrap()
        .id()
        .0
}

const DEFAULT_NODE_POOL_URLS: &str = "https://giftiota.com/nodes.json";
#[tokio::test]
#[ignore]
async fn test_with_node_pool_urls() {
    let r = iota_client::Client::builder()
        .with_node_pool_urls(&[DEFAULT_NODE_POOL_URLS.into()])
        .await
        .unwrap()
        .finish()
        .await;
    println!("{:#?}", r);
}

#[tokio::test]
#[ignore]
async fn test_get_info() {
    let r = iota_client::Client::get_node_info(DEFAULT_NODE_URL).await.unwrap();
    println!("{:#?}", r);
}

#[tokio::test]
#[ignore]
async fn test_get_health() {
    let r = iota_client::Client::get_node_health(DEFAULT_NODE_URL).await.unwrap();
    println!("{:#?}", r);
}

#[tokio::test]
#[ignore]
async fn test_get_tips() {
    let r = iota_client::Client::builder()
        .with_node(DEFAULT_NODE_URL)
        .unwrap()
        .finish()
        .await
        .unwrap()
        .get_tips()
        .await
        .unwrap();
    println!("{:#?}", r);
}

#[tokio::test]
#[ignore]
async fn test_post_message_with_indexation() {
    let client = iota_client::Client::builder()
        .with_node(DEFAULT_NODE_URL)
        .unwrap()
        .finish()
        .await
        .unwrap();

    let r = client
        .message()
        .with_index(b"Hello")
        .with_data("Tangle".to_string().as_bytes().to_vec())
        .finish()
        .await
        .unwrap();

    println!("{}", r.id().0);
}

#[tokio::test]
#[ignore]
async fn test_post_message_with_transaction() {
    let iota = iota_client::Client::builder() // Crate a client instance builder
        .with_node(DEFAULT_NODE_URL) // Insert the node here
        .unwrap()
        .finish()
        .await
        .unwrap();

    // Insert your seed. Since the output amount cannot be zero. The seed must contain non-zero balance.
    let seed =
        Seed::from_bytes(&hex::decode("256a818b2aac458941f7274985a410e57fb750f3a3a67969ece5bd9ae7eef5b2").unwrap());

    let message_id = iota
        .message()
        .with_seed(&seed)
        // Insert the output address and ampunt to spent. The amount cannot be zero.
        .with_output_hex(
            "5eec99d6ee4ba21aa536c3364bbf2b587cb98a7f2565b75d948b10083e2143f8", // Insert the address to search for
            1_000_000,
        )
        .unwrap()
        .finish()
        .await
        .unwrap();
    println!("Message ID: {:?}", message_id);
}

#[tokio::test]
#[ignore]
async fn test_get_message_by_index() {
    setup_indexation_message().await;
    let r = iota_client::Client::builder()
        .with_node(DEFAULT_NODE_URL)
        .unwrap()
        .finish()
        .await
        .unwrap()
        .get_message()
        .index("iota.rs")
        .await
        .unwrap();

    println!("{:#?}", r);
}

#[tokio::test]
#[ignore]
async fn test_get_message_data() {
    let client = iota_client::Client::builder()
        .with_node(DEFAULT_NODE_URL)
        .unwrap()
        .finish()
        .await
        .unwrap();
    let message_id = setup_indexation_message().await;
    let r = client.get_message().data(&message_id).await.unwrap();
    println!("{:#?}", r);
}

#[tokio::test]
#[ignore]
async fn test_get_message_metadata() {
    let message_id = setup_indexation_message().await;

    let r = iota_client::Client::builder()
        .with_node(DEFAULT_NODE_URL)
        .unwrap()
        .finish()
        .await
        .unwrap()
        .get_message()
        .metadata(&message_id)
        .await
        .unwrap();

    println!("{:#?}", r);
}

#[tokio::test]
#[ignore]
async fn test_get_message_raw() {
    let message_id = setup_indexation_message().await;
    iota_client::Client::builder()
        .with_node(DEFAULT_NODE_URL)
        .unwrap()
        .finish()
        .await
        .unwrap()
        .get_message()
        .raw(&message_id)
        .await
        .unwrap();
}

#[tokio::test]
#[ignore]
async fn test_get_message_children() {
    let message_id = setup_indexation_message().await;
    iota_client::Client::builder()
        .with_node(DEFAULT_NODE_URL)
        .unwrap()
        .finish()
        .await
        .unwrap()
        .get_message()
        .children(&message_id)
        .await
        .unwrap();
}

#[tokio::test]
#[ignore]
async fn test_get_address_balance() {
    let r = iota_client::Client::builder()
        .with_node(DEFAULT_NODE_URL)
        .unwrap()
        .finish()
        .await
        .unwrap()
        .get_address()
<<<<<<< HEAD
        .balance(
            &"iot1qxt0nhsf38nh6rs4p6zs5knqp6psgha9wsv74uajqgjmwc75ugupxgecea4"
                .try_into()
                .unwrap(),
        )
=======
        .balance(&"atoi1qzt0nhsf38nh6rs4p6zs5knqp6psgha9wsv74uajqgjmwc75ugupx3y7x0r".into())
>>>>>>> 6c1cd05b
        .await
        .unwrap();

    println!("{:#?}", r);
}

#[tokio::test]
#[ignore]
async fn test_get_address_outputs() {
    let r = iota_client::Client::builder()
        .with_node(DEFAULT_NODE_URL)
        .unwrap()
        .finish()
        .await
        .unwrap()
        .get_address()
        .outputs(
<<<<<<< HEAD
            &"iot1qxt0nhsf38nh6rs4p6zs5knqp6psgha9wsv74uajqgjmwc75ugupxgecea4"
                .try_into()
                .unwrap(),
=======
            &"atoi1qzt0nhsf38nh6rs4p6zs5knqp6psgha9wsv74uajqgjmwc75ugupx3y7x0r".into(),
            Default::default(), /* Insert the address to
                                 * search for */
>>>>>>> 6c1cd05b
        )
        .await
        .unwrap();

    println!("{:#?}", r);
}

#[tokio::test]
#[ignore]
async fn test_get_output() {
    let r = iota_client::Client::builder()
        .with_node(DEFAULT_NODE_URL)
        .unwrap()
        .finish()
        .await
        .unwrap()
        .get_output(
            &UTXOInput::new(
                TransactionId::from_str("0000000000000000000000000000000000000000000000000000000000000000").unwrap(),
                0,
            )
            .unwrap(),
        )
        .await
        .unwrap();

    println!("{:#?}", r);
}

#[tokio::test]
#[ignore]
async fn test_get_peers() {
    let r = iota_client::Client::builder()
        .with_node(DEFAULT_NODE_URL)
        .unwrap()
        .finish()
        .await
        .unwrap()
        .get_peers()
        .await
        .unwrap();

    println!("{:#?}", r);
}

#[tokio::test]
#[ignore]
async fn test_get_milestone() {
    let r = iota_client::Client::builder()
        .with_node(DEFAULT_NODE_URL)
        .unwrap()
        .finish()
        .await
        .unwrap()
        .get_milestone(3)
        .await
        .unwrap();

    println!("{:#?}", r);
}

#[tokio::test]
#[ignore]
async fn test_get_milestone_utxo_changes() {
    let r = iota_client::Client::builder()
        .with_node(DEFAULT_NODE_URL)
        .unwrap()
        .finish()
        .await
        .unwrap()
        .get_milestone_utxo_changes(3)
        .await
        .unwrap();

    println!("{:#?}", r);
}

#[tokio::test]
#[ignore]
async fn test_get_receipts() {
    let r = iota_client::Client::builder()
        .with_node(DEFAULT_NODE_URL)
        .unwrap()
        .finish()
        .await
        .unwrap()
        .get_receipts()
        .await
        .unwrap();

    println!("{:#?}", r);
}

#[tokio::test]
#[ignore]
async fn get_receipts_migrated_at() {
    let r = iota_client::Client::builder()
        .with_node(DEFAULT_NODE_URL)
        .unwrap()
        .finish()
        .await
        .unwrap()
        .get_receipts_migrated_at(3)
        .await
        .unwrap();

    println!("{:#?}", r);
}

#[tokio::test]
#[ignore]
async fn test_get_treasury() {
    let r = iota_client::Client::builder()
        .with_node(DEFAULT_NODE_URL)
        .unwrap()
        .finish()
        .await
        .unwrap()
        .get_treasury()
        .await
        .unwrap();

    println!("{:#?}", r);
}

#[tokio::test]
#[ignore]
async fn test_get_included_message() {
    let r = iota_client::Client::builder()
        .with_node(DEFAULT_NODE_URL)
        .unwrap()
        .finish()
        .await
        .unwrap()
        .get_included_message(
            &TransactionId::from_str("0000000000000000000000000000000000000000000000000000000000000000").unwrap(),
        )
        .await
        .unwrap();

    println!("{:#?}", r);
}<|MERGE_RESOLUTION|>--- conflicted
+++ resolved
@@ -6,15 +6,7 @@
 use bee_message::prelude::*;
 use crypto::keys::slip10::Seed;
 
-<<<<<<< HEAD
-use bee_rest_api::types::MessageDto;
-use std::{
-    convert::{TryFrom, TryInto},
-    str::FromStr,
-};
-=======
 use std::str::FromStr;
->>>>>>> 6c1cd05b
 
 const DEFAULT_NODE_URL: &str = "https://api.hornet-1.testnet.chrysalis2.com";
 
@@ -223,15 +215,7 @@
         .await
         .unwrap()
         .get_address()
-<<<<<<< HEAD
-        .balance(
-            &"iot1qxt0nhsf38nh6rs4p6zs5knqp6psgha9wsv74uajqgjmwc75ugupxgecea4"
-                .try_into()
-                .unwrap(),
-        )
-=======
-        .balance(&"atoi1qzt0nhsf38nh6rs4p6zs5knqp6psgha9wsv74uajqgjmwc75ugupx3y7x0r".into())
->>>>>>> 6c1cd05b
+        .balance(&"atoi1qzt0nhsf38nh6rs4p6zs5knqp6psgha9wsv74uajqgjmwc75ugupx3y7x0r")
         .await
         .unwrap();
 
@@ -249,15 +233,9 @@
         .unwrap()
         .get_address()
         .outputs(
-<<<<<<< HEAD
-            &"iot1qxt0nhsf38nh6rs4p6zs5knqp6psgha9wsv74uajqgjmwc75ugupxgecea4"
-                .try_into()
-                .unwrap(),
-=======
-            &"atoi1qzt0nhsf38nh6rs4p6zs5knqp6psgha9wsv74uajqgjmwc75ugupx3y7x0r".into(),
+            &"atoi1qzt0nhsf38nh6rs4p6zs5knqp6psgha9wsv74uajqgjmwc75ugupx3y7x0r",
             Default::default(), /* Insert the address to
                                  * search for */
->>>>>>> 6c1cd05b
         )
         .await
         .unwrap();
