// Copyright 2021 IOTA Stiftung
// SPDX-License-Identifier: Apache-2.0

//! The node manager that takes care of sending requests and quroum if enabled

use bee_rest_api::types::responses::InfoResponse as NodeInfo;

use serde::{de::DeserializeOwned, Deserialize, Serialize};
use serde_json::Value;

use crate::error::{Error, Result};
use log::warn;
use regex::Regex;
use std::sync::RwLock;
#[cfg(all(feature = "sync", not(feature = "async")))]
use ureq::{Agent, AgentBuilder};
use url::Url;

use std::{
    collections::{HashMap, HashSet},
    sync::Arc,
    time::Duration,
};

const NODE_SYNC_INTERVAL: Duration = Duration::from_secs(60);
const DEFAULT_QUORUM_SIZE: usize = 3;
const DEFAULT_QUORUM_THRESHOLD: usize = 66;

/// Node struct
#[derive(Debug, Clone, Eq, PartialEq, Hash)]
pub struct Node {
    pub(crate) url: Url,
    pub(crate) jwt: Option<String>,
}

// Nodemanger, takes care of selecting node(s) for requests until a result is returned or if quorum
// is enabled it will send the requests for some endpoints to multiple nodes and compares the results
pub(crate) struct NodeManager {
    pub(crate) primary_node: Option<Node>,
    primary_pow_node: Option<Node>,
    pub(crate) nodes: HashSet<Node>,
    pub(crate) sync: bool,
    sync_interval: Duration,
    pub(crate) synced_nodes: Arc<RwLock<HashSet<Node>>>,
    quorum: bool,
    quorum_size: usize,
    quorum_threshold: usize,
    pub(crate) http_client: HttpClient,
}

impl std::fmt::Debug for NodeManager {
    fn fmt(&self, f: &mut std::fmt::Formatter<'_>) -> std::fmt::Result {
        let mut d = f.debug_struct("NodeManager");
        d.field("primary_node", &self.primary_node);
        d.field("primary_pow_node", &self.primary_pow_node);
        d.field("nodes", &self.nodes);
        d.field("sync", &self.sync);
        d.field("sync_interval", &self.sync_interval);
        d.field("synced_nodes", &self.synced_nodes);
        d.field("quorum", &self.quorum);
        d.field("quorum_size", &self.quorum_size);
        d.field("quorum_threshold", &self.quorum_threshold).finish()
    }
}

impl NodeManager {
    pub(crate) fn builder() -> NodeManagerBuilder {
        NodeManagerBuilder::new()
    }
<<<<<<< HEAD
    pub(crate) async fn get_nodes(&self, path: &str, query: Option<&str>, remote_pow: bool) -> Vec<Node> {
        let mut nodes_with_modified_url = Vec::new();
=======
    pub(crate) async fn get_urls(&self, path: &str, query: Option<&str>, remote_pow: bool) -> Result<Vec<Url>> {
        let mut urls = Vec::new();
>>>>>>> e95d1518
        if remote_pow {
            if let Some(mut pow_node) = self.primary_pow_node.clone() {
                pow_node.url.set_path(path);
                pow_node.url.set_query(query);
                nodes_with_modified_url.push(pow_node);
            }
        }
        if let Some(mut primary_node) = self.primary_node.clone() {
            primary_node.url.set_path(path);
            primary_node.url.set_query(query);
            nodes_with_modified_url.push(primary_node);
        }
        let nodes = if self.sync {
            #[cfg(not(feature = "wasm"))]
            {
                self.synced_nodes
                    .read()
                    .map_err(|_| crate::Error::NodeReadError)?
                    .clone()
            }
            #[cfg(feature = "wasm")]
            {
                self.nodes.clone()
            }
        } else {
            self.nodes.clone()
        };
        for mut node in nodes {
            node.url.set_path(path);
            node.url.set_query(query);
            nodes_with_modified_url.push(node);
        }
<<<<<<< HEAD
        nodes_with_modified_url
=======
        Ok(urls)
>>>>>>> e95d1518
    }

    pub(crate) async fn get_request<T: serde::de::DeserializeOwned>(
        &self,
        path: &str,
        query: Option<&str>,
        timeout: Duration,
    ) -> Result<T> {
        // Endpoints for which quorum will be used if enabled
        let quorum_regexes = lazy_static!(
            [
              Regex::new(r"messages/([A-Fa-f0-9]{64})/metadata").expect("regex failed"),
              Regex::new(r"outputs/([A-Fa-f0-9]{64})(\d{4})").expect("regex failed"),
              // bech32 address
              Regex::new("addresses/(iota|atoi|iot|toi)1[A-Za-z0-9]").expect("regex failed"),
              Regex::new("addresses/(iota|atoi|iot|toi)1[A-Za-z0-9]+/outputs").expect("regex failed"),
              // ED25519 address hex
              Regex::new("addresses/ed25519/([A-Fa-f0-9]{64})").expect("regex failed"),
              Regex::new("addresses/ed25519/([A-Fa-f0-9]{64})/outputs").expect("regex failed"),
              Regex::new(r"transactions/([A-Fa-f0-9]{64})/included-message").expect("regex failed"),
            ].to_vec() => Vec<Regex>
        );
        let mut result: HashMap<String, usize> = HashMap::new();
        // submit message with local PoW should use primary pow node
<<<<<<< HEAD
        // Get node urls and set path
        let nodes = self.get_nodes(path, query, false).await;
        if self.quorum && quorum_regexes.iter().any(|re| re.is_match(&path)) && nodes.len() < self.quorum_size {
            return Err(Error::QuorumPoolSizeError(nodes.len(), self.quorum_size));
=======
        // Get urls and set path
        let urls = self.get_urls(path, query, false).await?;
        if self.quorum && quorum_regexes.iter().any(|re| re.is_match(&path)) && urls.len() < self.quorum_size {
            return Err(Error::QuorumPoolSizeError(urls.len(), self.quorum_size));
>>>>>>> e95d1518
        }

        // Track amount of results for quorum
        let mut result_counter = 0;
        let mut error = None;
        // Send requests parallel for quorum
        #[cfg(feature = "wasm")]
        let wasm = true;
        #[cfg(not(feature = "wasm"))]
        let wasm = false;
        if !wasm && self.quorum && quorum_regexes.iter().any(|re| re.is_match(&path)) && query.is_none() {
            #[cfg(not(feature = "wasm"))]
            {
                let mut tasks = Vec::new();
                let nodes_ = nodes.clone();
                for (index, node) in nodes_.into_iter().enumerate() {
                    if index < self.quorum_size {
                        let client_ = self.http_client.clone();
                        tasks.push(async move { tokio::spawn(async move { client_.get(node, timeout).await }).await });
                    }
                }
                for res in futures::future::try_join_all(tasks).await? {
                    match res {
                        Ok(res) => {
                            if let Ok(res_text) = res.text().await {
                                let counters = result.entry(res_text).or_insert(0);
                                *counters += 1;
                                result_counter += 1;
                            } else {
                                warn!("Couldn't convert noderesult to text");
                            }
                        }
                        Err(err) => {
                            error.replace(err);
                        }
                    }
                }
            }
        } else {
            // Send requests
            for node in nodes {
                match self.http_client.get(node.clone(), timeout).await {
                    Ok(res) => {
                        if let Ok(res_text) = res.text().await {
                            // Handle nodeinfo extra because we also want to return the url
                            if path == "api/v1/info" {
                                #[derive(Debug, Serialize, Deserialize)]
                                struct ResponseWrapper {
                                    data: NodeInfo,
                                }
                                let wrapper = crate::client::NodeInfoWrapper {
                                    nodeinfo: serde_json::from_str::<ResponseWrapper>(&res_text)?.data,
                                    url: format!("{}://{}", node.url.scheme(), node.url.host_str().unwrap_or("")),
                                };
                                let serde_res = serde_json::to_string(&wrapper)?;
                                return Ok(serde_json::from_str(&serde_res)?);
                            }
                            let counters = result.entry(res_text).or_insert(0);
                            *counters += 1;
                            result_counter += 1;
                            // Without quorum it's enough if we got one response
                            if !self.quorum
                            || result_counter >= self.quorum_size
                            || !quorum_regexes.iter().any(|re| re.is_match(&path))
                            // with query we ignore quorum because the nodes can store a different amount of history
                            || query.is_some()
                            {
                                break;
                            }
                        } else {
                            warn!("Couldn't convert noderesult to text");
                        }
                    }
                    Err(err) => {
                        error.replace(err);
                    }
                }
            }
        }

        let res = result
            .into_iter()
            .max_by_key(|v| v.1)
            .ok_or_else(|| error.unwrap_or(Error::NodeError))?;

        // Return if quorum is false or check if quorum was reached
        if !self.quorum
            || res.1 as f64 >= self.quorum_size as f64 * (self.quorum_threshold as f64 / 100.0)
            || !quorum_regexes.iter().any(|re| re.is_match(&path))
            // with query we ignore quorum because the nodes can store a different amount of history
            || query.is_some()
        {
            Ok(serde_json::from_str(&res.0)?)
        } else {
            Err(Error::QuorumThresholdError(res.1, self.quorum_size))
        }
    }
    // Only used for api/v1/messages/{messageID}/raw, that's why we don't need the quorum stuff
    pub(crate) async fn get_request_text(&self, path: &str, query: Option<&str>, timeout: Duration) -> Result<String> {
<<<<<<< HEAD
        // Get node urls and set path
        let nodes = self.get_nodes(path, query, false).await;
=======
        // Get urls and set path
        let urls = self.get_urls(path, query, false).await?;
>>>>>>> e95d1518
        // Send requests
        for node in nodes {
            if let Ok(res) = self.http_client.get(node, timeout).await {
                if let Ok(res_text) = res.text().await {
                    // Without quorum it's enough if we got one response
                    return Ok(res_text);
                } else {
                    warn!("Couldn't convert noderesult to text");
                }
            }
        }
        Err(Error::NodeError)
    }
    pub(crate) async fn post_request_bytes<T: serde::de::DeserializeOwned>(
        &self,
        path: &str,
        timeout: Duration,
        body: &[u8],
        remote_pow: bool,
    ) -> Result<T> {
<<<<<<< HEAD
        let nodes = self.get_nodes(path, None, remote_pow).await;
=======
        let urls = self.get_urls(path, None, remote_pow).await?;
>>>>>>> e95d1518
        // Send requests
        for node in nodes {
            if let Ok(res) = self.http_client.post_bytes(node, timeout, body).await {
                if let Ok(res_text) = res.text().await {
                    return Ok(serde_json::from_str(&res_text)?);
                } else {
                    warn!("Couldn't convert noderesult to text");
                }
            }
        }
        Err(Error::NodeError)
    }

    pub(crate) async fn post_request_json<T: serde::de::DeserializeOwned>(
        &self,
        path: &str,
        timeout: Duration,
        json: Value,
        remote_pow: bool,
    ) -> Result<T> {
<<<<<<< HEAD
        let nodes = self.get_nodes(path, None, remote_pow).await;
=======
        let urls = self.get_urls(path, None, remote_pow).await?;
>>>>>>> e95d1518
        // Send requests
        for node in nodes {
            if let Ok(res) = self.http_client.post_json(node, timeout, json.clone()).await {
                if let Ok(res_text) = res.text().await {
                    return Ok(serde_json::from_str(&res_text)?);
                } else {
                    warn!("Couldn't convert noderesult to text");
                }
            }
        }
        Err(Error::NodeError)
    }
}

pub(crate) struct NodeManagerBuilder {
    primary_node: Option<Node>,
    primary_pow_node: Option<Node>,
    pub(crate) nodes: HashSet<Node>,
    sync: bool,
    sync_interval: Duration,
    quorum: bool,
    quorum_size: usize,
    quorum_threshold: usize,
}

impl NodeManagerBuilder {
    pub(crate) fn new() -> Self {
        Default::default()
    }
    pub(crate) fn with_node(mut self, url: &str) -> Result<Self> {
        let url = validate_url(Url::parse(url)?)?;
        self.nodes.insert(Node { url, jwt: None });
        Ok(self)
    }
    pub(crate) fn with_primary_node(
        mut self,
        url: &str,
        jwt: Option<String>,
        basic_auth_name_pwd: Option<(&str, &str)>,
    ) -> Result<Self> {
        let mut url = validate_url(Url::parse(url)?)?;
        if let Some((name, password)) = basic_auth_name_pwd {
            url.set_username(name)
                .map_err(|_| crate::Error::UrlAuthError("username".to_string()))?;
            url.set_password(Some(password))
                .map_err(|_| crate::Error::UrlAuthError("password".to_string()))?;
        }
        self.primary_node.replace(Node { url, jwt });
        Ok(self)
    }
    pub(crate) fn with_primary_pow_node(
        mut self,
        url: &str,
        jwt: Option<String>,
        basic_auth_name_pwd: Option<(&str, &str)>,
    ) -> Result<Self> {
        let mut url = validate_url(Url::parse(url)?)?;
        if let Some((name, password)) = basic_auth_name_pwd {
            url.set_username(name)
                .map_err(|_| crate::Error::UrlAuthError("username".to_string()))?;
            url.set_password(Some(password))
                .map_err(|_| crate::Error::UrlAuthError("password".to_string()))?;
        }
        self.primary_pow_node.replace(Node { url, jwt });
        Ok(self)
    }
    pub(crate) fn with_node_sync_disabled(mut self) -> Self {
        self.sync = false;
        self
    }
    pub(crate) fn with_node_auth(
        mut self,
        url: &str,
        jwt: Option<String>,
        basic_auth_name_pwd: Option<(&str, &str)>,
    ) -> Result<Self> {
        let mut url = validate_url(Url::parse(url)?)?;
        if let Some((name, password)) = basic_auth_name_pwd {
            url.set_username(name)
                .map_err(|_| crate::Error::UrlAuthError("username".to_string()))?;
            url.set_password(Some(password))
                .map_err(|_| crate::Error::UrlAuthError("password".to_string()))?;
        }
        self.nodes.insert(Node { url, jwt });
        Ok(self)
    }
    pub(crate) fn with_nodes(mut self, urls: &[&str]) -> Result<Self> {
        for url in urls {
            let url = validate_url(Url::parse(url)?)?;
            self.nodes.insert(Node { url, jwt: None });
        }
        Ok(self)
    }
    /// Get node list from the node_pool_urls
    pub(crate) async fn with_node_pool_urls(mut self, node_pool_urls: &[String]) -> Result<Self> {
        for pool_url in node_pool_urls {
            let nodes_details: Vec<NodeDetail> = crate::node_manager::HttpClient::new()
                .get(
                    Node {
                        url: validate_url(Url::parse(pool_url)?)?,
                        jwt: None,
                    },
                    crate::builder::GET_API_TIMEOUT,
                )
                .await?
                .json()
                .await?;
            for node_detail in nodes_details {
                let url = validate_url(Url::parse(&node_detail.node)?)?;
                self.nodes.insert(Node { url, jwt: None });
            }
        }
        Ok(self)
    }
    pub(crate) fn with_node_sync_interval(mut self, node_sync_interval: Duration) -> Self {
        self.sync_interval = node_sync_interval;
        self
    }
    pub(crate) fn with_quorum(mut self, quorum: bool) -> Self {
        self.quorum = quorum;
        self
    }
    pub(crate) fn with_quorum_size(mut self, quorum_size: usize) -> Self {
        self.quorum_size = quorum_size;
        self
    }
    pub(crate) fn with_quorum_threshold(mut self, threshold: usize) -> Self {
        self.quorum_threshold = threshold;
        self
    }
    pub(crate) async fn build(
        mut self,
        network_info: crate::builder::NetworkInfo,
        synced_nodes: Arc<RwLock<HashSet<Node>>>,
    ) -> Result<NodeManager> {
        let default_testnet_node_pools = vec!["https://giftiota.com/nodes.json".to_string()];
        if self.nodes.is_empty() && self.primary_node.is_none() {
            match network_info.network {
                Some(ref network) => match network.to_lowercase().as_str() {
                    "testnet" | "devnet" | "test" | "dev" => {
                        self = self.with_node_pool_urls(&default_testnet_node_pools[..]).await?;
                    }
                    _ => return Err(Error::SyncedNodePoolEmpty),
                },
                _ => {
                    self = self.with_node_pool_urls(&default_testnet_node_pools[..]).await?;
                }
            }
        }

        // Return error if we don't have a node
        if self.nodes.is_empty() && self.primary_node.is_none() {
            return Err(Error::MissingParameter("Node"));
        }

        let node_manager = NodeManager {
            primary_node: self.primary_node,
            primary_pow_node: self.primary_pow_node,
            nodes: self.nodes,
            sync: self.sync,
            sync_interval: self.sync_interval,
            synced_nodes,
            quorum: self.quorum,
            quorum_size: self.quorum_size,
            quorum_threshold: self.quorum_threshold,
            http_client: HttpClient::new(),
        };
        Ok(node_manager)
    }
}

impl Default for NodeManagerBuilder {
    fn default() -> Self {
        Self {
            primary_node: None,
            primary_pow_node: None,
            nodes: HashSet::new(),
            sync: true,
            sync_interval: NODE_SYNC_INTERVAL,
            quorum: false,
            quorum_size: DEFAULT_QUORUM_SIZE,
            quorum_threshold: DEFAULT_QUORUM_THRESHOLD,
        }
    }
}

#[cfg(all(feature = "sync", not(feature = "async")))]
pub(crate) struct Response(ureq::Response);

#[cfg(all(feature = "sync", not(feature = "async")))]
impl From<ureq::Response> for Response {
    fn from(response: ureq::Response) -> Self {
        Self(response)
    }
}

#[cfg(all(feature = "sync", not(feature = "async")))]
impl Response {
    pub(crate) fn status(&self) -> u16 {
        self.0.status()
    }

    pub(crate) async fn json<T: DeserializeOwned>(self) -> Result<T> {
        self.0.into_json().map_err(Into::into)
    }

    pub(crate) async fn text(self) -> Result<String> {
        self.0.into_string().map_err(Into::into)
    }
}

#[cfg(feature = "async")]
pub(crate) struct Response(reqwest::Response);

#[cfg(feature = "async")]
impl Response {
    pub(crate) fn status(&self) -> u16 {
        self.0.status().as_u16()
    }

    pub(crate) async fn json<T: DeserializeOwned>(self) -> Result<T> {
        self.0.json().await.map_err(Into::into)
    }

    pub(crate) async fn text(self) -> Result<String> {
        self.0.text().await.map_err(Into::into)
    }
}

#[cfg(feature = "async")]
#[derive(Clone)]
pub(crate) struct HttpClient {
    client: reqwest::Client,
}

#[cfg(all(feature = "sync", not(feature = "async")))]
pub(crate) struct HttpClient;

#[cfg(feature = "async")]
impl HttpClient {
    pub(crate) fn new() -> Self {
        Self {
            client: reqwest::Client::new(),
        }
    }

    async fn parse_response(response: reqwest::Response) -> Result<Response> {
        let status = response.status();
        if status.is_success() {
            Ok(Response(response))
        } else {
            Err(Error::ResponseError(status.as_u16(), response.text().await?))
        }
    }

    pub(crate) async fn get(&self, node: Node, _timeout: Duration) -> Result<Response> {
        let mut request_builder = self.client.get(node.url);
        if let Some(jwt) = node.jwt {
            request_builder = request_builder.bearer_auth(jwt);
        }
        #[cfg(not(feature = "wasm"))]
        {
            request_builder = request_builder.timeout(_timeout);
        }
        Self::parse_response(request_builder.send().await?).await
    }

    pub(crate) async fn post_bytes(&self, node: Node, _timeout: Duration, body: &[u8]) -> Result<Response> {
        let mut request_builder = self.client.post(node.url);
        if let Some(jwt) = node.jwt {
            request_builder = request_builder.bearer_auth(jwt);
        }
        #[cfg(not(feature = "wasm"))]
        {
            request_builder = request_builder.timeout(_timeout);
        }
        Self::parse_response(request_builder.body(body.to_vec()).send().await?).await
    }

    pub(crate) async fn post_json(&self, node: Node, _timeout: Duration, json: Value) -> Result<Response> {
        let mut request_builder = self.client.get(node.url);
        if let Some(jwt) = node.jwt {
            request_builder = request_builder.bearer_auth(jwt);
        }
        #[cfg(not(feature = "wasm"))]
        {
            request_builder = request_builder.timeout(_timeout);
        }
        Self::parse_response(request_builder.json(&json).send().await?).await
    }
}

#[cfg(all(feature = "sync", not(feature = "async")))]
impl HttpClient {
    pub(crate) fn new() -> Self {
        Self {}
    }

    pub(crate) fn clone(&self) -> Self {
        Self {}
    }

    pub(crate) async fn get(&self, node: Node, timeout: Duration) -> Result<Response> {
        let mut request_builder = Self::get_ureq_agent(timeout).get(node.url.as_str());
        if let Some(jwt) = node.jwt {
            request_builder = request_builder.set("Authorization", &format!("Bearer {}", jwt));
        }
        Ok(request_builder.call()?.into())
    }

    pub(crate) async fn post_bytes(&self, node: Node, timeout: Duration, body: &[u8]) -> Result<Response> {
        let mut request_builder = Self::get_ureq_agent(timeout).post(node.url.as_str());
        if let Some(jwt) = node.jwt {
            request_builder = request_builder.set("Authorization", &format!("Bearer {}", jwt));
        }
        Ok(request_builder.send_bytes(body)?.into())
    }

    pub(crate) async fn post_json(&self, node: Node, timeout: Duration, json: Value) -> Result<Response> {
        let mut request_builder = Self::get_ureq_agent(timeout).post(node.url.as_str());
        if let Some(jwt) = node.jwt {
            request_builder = request_builder.set("Authorization", &format!("Bearer {}", jwt));
        }
        Ok(request_builder.send_json(json)?.into())
    }

    fn get_ureq_agent(timeout: Duration) -> Agent {
        AgentBuilder::new().timeout_read(timeout).timeout_write(timeout).build()
    }
}

/// Validates if the url starts with http or https
pub fn validate_url(url: Url) -> Result<Url> {
    if url.scheme() != "http" && url.scheme() != "https" {
        return Err(Error::UrlValidationError(format!("Invalid scheme: {}", url.scheme())));
    }
    Ok(url)
}

/// JSON struct for NodeDetail from the node_pool_urls
#[derive(Debug, Serialize, Deserialize)]
pub struct NodeDetail {
    /// Iota node url
    pub node: String,
    /// Network id
    pub network_id: String,
    /// Implementation name
    pub implementation: String,
    /// Enabled PoW
    pub pow: bool,
}<|MERGE_RESOLUTION|>--- conflicted
+++ resolved
@@ -67,13 +67,8 @@
     pub(crate) fn builder() -> NodeManagerBuilder {
         NodeManagerBuilder::new()
     }
-<<<<<<< HEAD
-    pub(crate) async fn get_nodes(&self, path: &str, query: Option<&str>, remote_pow: bool) -> Vec<Node> {
+    pub(crate) async fn get_nodes(&self, path: &str, query: Option<&str>, remote_pow: bool) -> Result<Vec<Node>> {
         let mut nodes_with_modified_url = Vec::new();
-=======
-    pub(crate) async fn get_urls(&self, path: &str, query: Option<&str>, remote_pow: bool) -> Result<Vec<Url>> {
-        let mut urls = Vec::new();
->>>>>>> e95d1518
         if remote_pow {
             if let Some(mut pow_node) = self.primary_pow_node.clone() {
                 pow_node.url.set_path(path);
@@ -106,11 +101,7 @@
             node.url.set_query(query);
             nodes_with_modified_url.push(node);
         }
-<<<<<<< HEAD
-        nodes_with_modified_url
-=======
-        Ok(urls)
->>>>>>> e95d1518
+        Ok(nodes_with_modified_url)
     }
 
     pub(crate) async fn get_request<T: serde::de::DeserializeOwned>(
@@ -135,17 +126,10 @@
         );
         let mut result: HashMap<String, usize> = HashMap::new();
         // submit message with local PoW should use primary pow node
-<<<<<<< HEAD
         // Get node urls and set path
-        let nodes = self.get_nodes(path, query, false).await;
+        let nodes = self.get_nodes(path, query, false).await?;
         if self.quorum && quorum_regexes.iter().any(|re| re.is_match(&path)) && nodes.len() < self.quorum_size {
             return Err(Error::QuorumPoolSizeError(nodes.len(), self.quorum_size));
-=======
-        // Get urls and set path
-        let urls = self.get_urls(path, query, false).await?;
-        if self.quorum && quorum_regexes.iter().any(|re| re.is_match(&path)) && urls.len() < self.quorum_size {
-            return Err(Error::QuorumPoolSizeError(urls.len(), self.quorum_size));
->>>>>>> e95d1518
         }
 
         // Track amount of results for quorum
@@ -245,13 +229,8 @@
     }
     // Only used for api/v1/messages/{messageID}/raw, that's why we don't need the quorum stuff
     pub(crate) async fn get_request_text(&self, path: &str, query: Option<&str>, timeout: Duration) -> Result<String> {
-<<<<<<< HEAD
         // Get node urls and set path
-        let nodes = self.get_nodes(path, query, false).await;
-=======
-        // Get urls and set path
-        let urls = self.get_urls(path, query, false).await?;
->>>>>>> e95d1518
+        let nodes = self.get_nodes(path, query, false).await?;
         // Send requests
         for node in nodes {
             if let Ok(res) = self.http_client.get(node, timeout).await {
@@ -272,11 +251,7 @@
         body: &[u8],
         remote_pow: bool,
     ) -> Result<T> {
-<<<<<<< HEAD
-        let nodes = self.get_nodes(path, None, remote_pow).await;
-=======
-        let urls = self.get_urls(path, None, remote_pow).await?;
->>>>>>> e95d1518
+        let nodes = self.get_nodes(path, None, remote_pow).await?;
         // Send requests
         for node in nodes {
             if let Ok(res) = self.http_client.post_bytes(node, timeout, body).await {
@@ -297,11 +272,7 @@
         json: Value,
         remote_pow: bool,
     ) -> Result<T> {
-<<<<<<< HEAD
-        let nodes = self.get_nodes(path, None, remote_pow).await;
-=======
-        let urls = self.get_urls(path, None, remote_pow).await?;
->>>>>>> e95d1518
+        let nodes = self.get_nodes(path, None, remote_pow).await?;
         // Send requests
         for node in nodes {
             if let Ok(res) = self.http_client.post_json(node, timeout, json.clone()).await {
