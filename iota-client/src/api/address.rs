--- conflicted
+++ resolved
@@ -48,9 +48,8 @@
         self
     }
 
-<<<<<<< HEAD
-    /// Consume the builder and get a vector of Bech32 encoded public addresses
-    pub fn get(self) -> Result<Vec<Bech32Address>> {
+    /// Consume the builder and get a vector of public Bech32Addresses
+    pub fn finish(self) -> Result<Vec<Bech32Address>> {
         Ok(self
             .get_all()?
             .into_iter()
@@ -59,13 +58,8 @@
             .collect::<Vec<Bech32Address>>())
     }
 
-    /// Consume the builder and get the vector of Bech32Address with a bool stating whether it's an
-    /// internal address
+    /// Consume the builder and get the vector of Bech32Address
     pub fn get_all(self) -> Result<Vec<(Bech32Address, bool)>> {
-=======
-    /// Consume the builder and get the vector of Address
-    pub fn finish(self) -> Result<Vec<(Address, bool)>> {
->>>>>>> f166267d
         let mut path = self
             .account_index
             .map(|i| BIP32Path::from_str(&crate::account_path!(i)).expect("invalid account index"))
@@ -125,15 +119,9 @@
     let iota = Client::build().with_node("http://0.0.0.0:14265")?.finish()?;
     let addresses = iota
         .find_addresses(&seed)
-<<<<<<< HEAD
-        .account_index(account_index)
-        .range(range)
-        .get_all()?;
-=======
         .with_account_index(account_index)
         .with_range(range)
-        .finish()?;
->>>>>>> f166267d
+        .get_all()?;
     let mut index_counter = 0;
     for address_internal in addresses {
         if address_internal.0 == *address {
